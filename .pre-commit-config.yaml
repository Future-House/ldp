--- conflicted
+++ resolved
@@ -76,13 +76,8 @@
         additional_dependencies:
           - accelerate
           - fastapi>=0.109 # Match pyproject.toml
-<<<<<<< HEAD
           - fh-llm-client @ git+https://github.com/Future-House/llm-client.git@main # Match pyproject.toml
-          - fhaviary[xml]>=0.17 # Match pyproject.toml
-=======
-          - fh-llm-client>=0.0.9 # Match pyproject.toml
           - fhaviary[xml]>=0.18.2 # Match pyproject.toml
->>>>>>> ab90a2a6
           - httpx
           - numpy>=1.20 # Match pyproject.toml
           - pydantic~=2.0 # Match pyproject.toml
