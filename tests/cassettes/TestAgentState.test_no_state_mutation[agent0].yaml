--- conflicted
+++ resolved
@@ -1,26 +1,11 @@
 interactions:
   - request:
       body:
-<<<<<<< HEAD
-        '{"messages": [{"role": "user", "content": "Write a 5 word story via print_story"}],
-        "model": "gpt-4o-2024-11-20", "max_tokens": 4096, "n": 1, "temperature": 0.1,
-        "tool_choice": "required", "tools": [{"type": "function", "function": {"name":
-        "print_story", "description": "Print a story.", "parameters": {"type": "object",
-        "properties": {"story": {"description": "Story to print.", "title": "Story",
-        "type": "string"}}, "required": ["story"]}}}, {"type": "function", "function":
-        {"name": "cast_float", "description": "Cast the input argument x to a float.",
-        "parameters": {"type": "object", "properties": {"x": {"title": "X", "type":
-        "string"}}, "required": ["x"]}}}, {"type": "function", "function": {"name":
-        "cast_int", "description": "Cast the input argument x to an integer.", "parameters":
-        {"type": "object", "properties": {"x": {"title": "X", "type": "number"}}, "required":
-        ["x"]}}}]}'
-=======
         '{"messages":[{"role":"user","content":"Write a 5 word story via print_story"}],"model":"gpt-4o-2024-11-20","n":1,"temperature":0.1,"tool_choice":"required","tools":[{"type":"function","function":{"name":"print_story","description":"Print
         a story.","parameters":{"type":"object","properties":{"story":{"description":"Story
         to print.","title":"Story","type":"string"}},"required":["story"]}}},{"type":"function","function":{"name":"cast_float","description":"Cast
         the input argument x to a float.","parameters":{"type":"object","properties":{"x":{"title":"X","type":"string"}},"required":["x"]}}},{"type":"function","function":{"name":"cast_int","description":"Cast
         the input argument x to an integer.","parameters":{"type":"object","properties":{"x":{"title":"X","type":"number"}},"required":["x"]}}}]}'
->>>>>>> e2d7df8f
       headers:
         accept:
           - application/json
@@ -29,21 +14,13 @@
         connection:
           - keep-alive
         content-length:
-<<<<<<< HEAD
-          - "890"
-=======
           - "801"
->>>>>>> e2d7df8f
         content-type:
           - application/json
         host:
           - api.openai.com
         user-agent:
-<<<<<<< HEAD
-          - AsyncOpenAI/Python 1.59.9
-=======
           - AsyncOpenAI/Python 1.61.1
->>>>>>> e2d7df8f
         x-stainless-arch:
           - arm64
         x-stainless-async:
@@ -53,11 +30,7 @@
         x-stainless-os:
           - MacOS
         x-stainless-package-version:
-<<<<<<< HEAD
-          - 1.59.9
-=======
           - 1.61.1
->>>>>>> e2d7df8f
         x-stainless-raw-response:
           - "true"
         x-stainless-retry-count:
@@ -71,21 +44,6 @@
     response:
       body:
         string: !!binary |
-<<<<<<< HEAD
-          H4sIAAAAAAAAAwAAAP//jFPvb9MwEP2ev8K6z+3UpN3a5ds2EAIhGIKBNIoi176kXh3b8o+xqur/
-          juKmSVqGRD5E1j2/d3fvzruEEBAccgJsTT2rjRzfBHXrZg+XX+ffP2zo/eOX4Baf7ypxu7HCwqhh
-          6NUTMn9kXTBdG4leaHWAmUXqsVFN59PF5HqxyCYRqDVH2dAq48czPc4m2WycpuNs0hLXWjB0kJOf
-          CSGE7OK/KVFxfIGcRJkYqdE5WiHk3SVCwGrZRIA6J5ynysOoB5lWHlVTtQpSDgCvtSwYlbJPfPh2
-          g3PvE5WycI/vXuw9fYvza716/6P+9ik8vbm7eRjkO0hvTSyoDIp1/gzwLp6fJSMEFK0j11ihfOG8
-          ttszOiFAbRVqVL4pHXZLiNeWkC/ho3aebHDrRqTUQXGi8Deh/BmVDxbdxRL2cKK2T147/xoYZbEM
-          jsrWwTa+70YidWWsXrkzh6EUSrh1YZG62OnQ8OSYLeaBcDJTMFbXxhdeb1A1smnaLgD0K9ejWdqC
-          XnsqB6zpETjRKzh6KuLQuz1jlK2R99R+32jgQg+AZND739W8pn3oX6jqf+R7gDE0HnlhLHLBTjvu
-          r1lsXuS/rnUux4LBoX0WDAsv0Dbz4FjSIA+PBdzWeayLUqgKbdy9uMCmuJrQaZlxdnUJyT75AwAA
-          //8DAL+TV9E6BAAA
-      headers:
-        CF-RAY:
-          - 9093fcd99a80251c-SJC
-=======
           H4sIAAAAAAAAAwAAAP//jFNRa9swEH73rxD3nJTYaVLqt0HGyCh0o2xrWIZRpbOtVpY06dwuDfnv
           xU5iO1kH84MR9+n77u670zZiDJSElIEoOYnK6fGH1xWVi68fb+5f69tvYvnjU/7IV9/l/JYWdzBq
           GPbhEQUdWRfCVk4jKWv2sPDICRvV+Gp6nUxns/iqBSorUTe0wtH40o6TSXI5juNxMjkQS6sEBkjZ
@@ -99,7 +57,6 @@
       headers:
         CF-RAY:
           - 910064406f8767a5-SJC
->>>>>>> e2d7df8f
         Connection:
           - keep-alive
         Content-Encoding:
@@ -107,16 +64,6 @@
         Content-Type:
           - application/json
         Date:
-<<<<<<< HEAD
-          - Tue, 28 Jan 2025 21:13:40 GMT
-        Server:
-          - cloudflare
-        Set-Cookie:
-          - __cf_bm=RUzW7bC1OvBTi_iaZK0crN3OBppi9t.D7MPq5bDm.8Y-1738098820-1.0.1.1-oHPCqZ1sFFN8auW8ZpLWvGtb5HX7kLrKgPQiEA0bSei8tRt86pUvzZCcDi31DZWsZ5U23AMYH9gtQSWrLzfh5Q;
-            path=/; expires=Tue, 28-Jan-25 21:43:40 GMT; domain=.api.openai.com; HttpOnly;
-            Secure; SameSite=None
-          - _cfuvid=nncFCmbEWO1VitBhzZPmooZKYPzkxKdp2_nW_aDmZfI-1738098820602-0.0.1.1-604800000;
-=======
           - Tue, 11 Feb 2025 00:58:38 GMT
         Server:
           - cloudflare
@@ -125,7 +72,6 @@
             path=/; expires=Tue, 11-Feb-25 01:28:38 GMT; domain=.api.openai.com; HttpOnly;
             Secure; SameSite=None
           - _cfuvid=5.kbptL8_8_6nuNMyXbT8P0mVnSILRsJ30BLmp1ZXxg-1739235518383-0.0.1.1-604800000;
->>>>>>> e2d7df8f
             path=/; domain=.api.openai.com; HttpOnly; Secure; SameSite=None
         Transfer-Encoding:
           - chunked
@@ -140,11 +86,7 @@
         openai-organization:
           - future-house-xr4tdh
         openai-processing-ms:
-<<<<<<< HEAD
-          - "387"
-=======
           - "786"
->>>>>>> e2d7df8f
         openai-version:
           - "2020-10-01"
         strict-transport-security:
@@ -162,11 +104,7 @@
         x-ratelimit-reset-tokens:
           - 8ms
         x-request-id:
-<<<<<<< HEAD
-          - req_8321d29147a0da4b1e5497af0fc798d9
-=======
           - req_78e69ca60640a7b7651c275b1b7335f9
->>>>>>> e2d7df8f
       status:
         code: 200
         message: OK
