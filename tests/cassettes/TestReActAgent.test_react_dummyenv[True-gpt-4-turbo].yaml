--- conflicted
+++ resolved
@@ -16,11 +16,7 @@
         of the action\n... (this Thought/Action/Action Input/Observation can repeat
         N times)\n\nExample:\n\nThought: I need to use the get_weather tool\nAction:
         get_weather\nAction Input: \"New York\", 7\nObservation: The 7 day forecast
-<<<<<<< HEAD
-        for New York is [...]"},{"role":"user","content":"Write a 5 word story via print_story"}],"model":"gpt-4-turbo","max_tokens":4096,"n":1,"stop":["Observation:"],"temperature":0.1}'
-=======
         for New York is [...]"},{"role":"user","content":"Write a 5 word story via print_story"}],"model":"gpt-4-turbo","n":1,"stop":["Observation:"],"temperature":0.1}'
->>>>>>> ab90a2a6
       headers:
         accept:
           - application/json
@@ -29,11 +25,7 @@
         connection:
           - keep-alive
         content-length:
-<<<<<<< HEAD
-          - "1443"
-=======
           - "1425"
->>>>>>> ab90a2a6
         content-type:
           - application/json
         host:
@@ -53,11 +45,7 @@
         x-stainless-raw-response:
           - "true"
         x-stainless-read-timeout:
-<<<<<<< HEAD
-          - "60.0"
-=======
           - "600.0"
->>>>>>> ab90a2a6
         x-stainless-retry-count:
           - "0"
         x-stainless-runtime:
@@ -69,20 +57,6 @@
     response:
       body:
         string: !!binary |
-<<<<<<< HEAD
-          H4sIAAAAAAAAA4xSTWvcMBC9+1cMOrWwXrwfTWvfksPSQC+FEArdYLTS2FbX1ghpnOwm5L8Xeb+8
-          tIVedHhv3uO9Gb0lAMJoUYBQjWTVuTa9m2/l6+337ePrw4p2XzFbrdi325cfGd49iklU0OYXKj6p
-          poo61yIbsgdaeZSM0XX2eZHn+aflTT4QHWlso6x2nC5T7v2G0nk2X6bZMs3yo7ohozCIAn4mAABv
-          wxtzWo07UUA2OSEdhiBrFMV5CEB4aiMiZAgmsLQsJhdSkWW0Q/SHhvq64QLuwSJqYIJDcJCw8QYr
-          CEx+D4psNDK2BqoAd1Jxu4fKPCO8kNdhura3KpYvwHljuRxkJxDureu5gA9r8Y0Cwxb3ASrqrYbe
-          avQQqJLTtfi4tuOcHqs+yLgr27ftEX8/F2+pdp424cif8cpYE5rSowxkY8nA5MTAvicAT8OC+6ud
-          Ceepc1wybdFGw0W2OPiJy13H7JFkYtmO8MVJdeVXamRp2jA6kVBSNagv0ss9Za8NjYhk1PrPNH/z
-          PjQ3tv4f+wuhFDpGXTqP2qjrxpcxj/Hb/2vsvOUhsAjon43Ckg36eAmNlezbw2cUYR8Yu7IytkY/
-          /Jo4UrlyllU3s5nOvyxF8p78BgAA//8DAMDBJMSfAwAA
-      headers:
-        CF-RAY:
-          - 9148ddc65c49173b-SJC
-=======
           H4sIAAAAAAAAAwAAAP//jFLLbtswELz7KxY8tYBlyLbgxLq1Pbloe0raQx0INLmSWEtcglzFMYL8
           e0H5IRltgV54mNkZzOzydQIgjBY5CFVLVq1rko8L+33zNa0Pd59/PJqHDWf1p/Vj8+2wXG/2YhoV
           tPuFii+qmaLWNciG7IlWHiVjdJ3fZWmarlbZfU+0pLGJsspxkiXc+R0li3SRJWmWpOuzuiajMIgc
@@ -95,7 +69,6 @@
       headers:
         CF-RAY:
           - 9149eeaf2b871566-SJC
->>>>>>> ab90a2a6
         Connection:
           - keep-alive
         Content-Encoding:
@@ -103,16 +76,6 @@
         Content-Type:
           - application/json
         Date:
-<<<<<<< HEAD
-          - Wed, 19 Feb 2025 20:04:31 GMT
-        Server:
-          - cloudflare
-        Set-Cookie:
-          - __cf_bm=5_jcmYThMtNG2cE2QjzPhWoUX15ShbzM0JfSTDymrQI-1739995471-1.0.1.1-wOJhVKge17mIGICXmbbeAxWS1U40L3iiZlK3ympkN1D.atQlujFZI3124jgs0WivleZdGdKcGu_Pxp8C0GdnQQ;
-            path=/; expires=Wed, 19-Feb-25 20:34:31 GMT; domain=.api.openai.com; HttpOnly;
-            Secure; SameSite=None
-          - _cfuvid=txLREuuWDuCajZeQJ101o2h1WdVtdjv5jDZp7xEqgiY-1739995471335-0.0.1.1-604800000;
-=======
           - Wed, 19 Feb 2025 23:10:49 GMT
         Server:
           - cloudflare
@@ -121,7 +84,6 @@
             path=/; expires=Wed, 19-Feb-25 23:40:49 GMT; domain=.api.openai.com; HttpOnly;
             Secure; SameSite=None
           - _cfuvid=mBcBP.TYM3nicKUAU9jRr.Uurg3xse_s0ekix2ilcyI-1740006649496-0.0.1.1-604800000;
->>>>>>> ab90a2a6
             path=/; domain=.api.openai.com; HttpOnly; Secure; SameSite=None
         Transfer-Encoding:
           - chunked
@@ -136,11 +98,7 @@
         openai-organization:
           - future-house-xr4tdh
         openai-processing-ms:
-<<<<<<< HEAD
-          - "1363"
-=======
           - "1214"
->>>>>>> ab90a2a6
         openai-version:
           - "2020-10-01"
         strict-transport-security:
@@ -152,23 +110,13 @@
         x-ratelimit-remaining-requests:
           - "9998"
         x-ratelimit-remaining-tokens:
-<<<<<<< HEAD
-          - "1991297"
+          - "1999676"
         x-ratelimit-reset-requests:
           - 8ms
-        x-ratelimit-reset-tokens:
-          - 261ms
-        x-request-id:
-          - req_96c8b5cbc6bcfcf9645ba2221464eec8
-=======
-          - "1999676"
-        x-ratelimit-reset-requests:
-          - 6ms
         x-ratelimit-reset-tokens:
           - 9ms
         x-request-id:
           - req_47c880ba011e9c535b3b518b12f36803
->>>>>>> ab90a2a6
       status:
         code: 200
         message: OK
