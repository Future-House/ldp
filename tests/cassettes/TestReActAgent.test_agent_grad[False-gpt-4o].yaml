interactions:
  - request:
      body:
        '{"messages":[{"role":"system","content":"Answer the following questions
        as best you can, using the provided tools.\n\nUse the following format:\n\nThought:
        you should always think about what to do\nAction: the action to take, should
        be one of the provided tools with necessary arguments\nObservation: the result
        of the action\n... (this Thought/Action/Observation can repeat N times)\n\nExample:\n\nThought:
        I need to use the get_weather tool\nAction: get_weather(\"New York\", 7)\nObservation:
        The 7 day forecast for New York is [...]"},{"role":"user","content":"Write a
        5 word story via print_story"}],"model":"gpt-4o","max_tokens":4096,"n":1,"stop":["Observation:","Action:"],"temperature":0.1,"tool_choice":"none","tools":[{"type":"function","function":{"name":"print_story","description":"Print
        a story.","parameters":{"type":"object","properties":{"story":{"description":"Story
        to print.","title":"Story","type":"string"}},"required":["story"]}}},{"type":"function","function":{"name":"cast_float","description":"Cast
        the input argument x to a float.","parameters":{"type":"object","properties":{"x":{"title":"X","type":"string"}},"required":["x"]}}},{"type":"function","function":{"name":"cast_int","description":"Cast
        the input argument x to an integer.","parameters":{"type":"object","properties":{"x":{"title":"X","type":"number"}},"required":["x"]}}},{"type":"function","function":{"name":"get_random_int","description":"Get
        a random integer in 1 to 10.","parameters":{"type":"object","properties":{},"required":[]}}}]}'
      headers:
        accept:
          - application/json
        accept-encoding:
          - gzip, deflate
        connection:
          - keep-alive
        content-length:
<<<<<<< HEAD
          - "1530"
=======
          - "1512"
>>>>>>> ab90a2a6
        content-type:
          - application/json
        host:
          - api.openai.com
        user-agent:
          - AsyncOpenAI/Python 1.63.0
        x-stainless-arch:
          - arm64
        x-stainless-async:
          - async:asyncio
        x-stainless-lang:
          - python
        x-stainless-os:
          - MacOS
        x-stainless-package-version:
          - 1.63.0
        x-stainless-raw-response:
          - "true"
        x-stainless-read-timeout:
<<<<<<< HEAD
          - "60.0"
=======
          - "600.0"
>>>>>>> ab90a2a6
        x-stainless-retry-count:
          - "0"
        x-stainless-runtime:
          - CPython
        x-stainless-runtime-version:
          - 3.12.9
      method: POST
      uri: https://api.openai.com/v1/chat/completions
    response:
      body:
        string: !!binary |
<<<<<<< HEAD
          H4sIAAAAAAAAAwAAAP//jFLLbtswELzrKxY8W4FkW2msY4seXKDoA04D9AGBIVcSE4okyFUSI/C/
          F6RdS0FToBcednaGM7v7nAEwJVkNTPScxOB0/nZ5f3P96d2Hu5un3VaNq+/vv3z+uN19+/ogr/ds
          ERn29g4F/WFdCDs4jaSsOcLCIyeMquWb1WazqcpNkYDBStSR1jnK1zZfFst1XlzlxeWJ2FslMLAa
          fmQAAM/pjRaNxCdWQ5JJlQFD4B2y+twEwLzVscJ4CCoQN8QWEyisITTJ9a63Y9dTDVswiBLIwhgQ
          qEdwXhlqAlm/h3Y0IqaK+KNXhMChyh+tl5AaLn6a+Qce2zHwmM+MWp/qh7NjbTvn7W044ed6q4wK
          feORB2uiu0DWsYQeMoBfaTLji7DMeTs4asjeo4mCy9XlUY9Nu5jQ8uoEkiWuZ6xqvXhFr5FIXOkw
          my0TXPQoJ+q0CD5KZWdANkv9t5vXtI/Jlen+R34ChEBHKBvnUSrxMvHU5jGe6r/azlNOhllA/6AE
          NqTQx01IbPmoj1fEwj4QDk2rTIc+nUlsaV1TYVlWRVXIgmWH7DcAAAD//wMA6hIMqlMDAAA=
      headers:
        CF-RAY:
          - 9148d6f2ff85fab6-SJC
=======
          H4sIAAAAAAAAA4xSS4/TMBC+51eMfG5WabaPVY97qAQCAWIFQiyKXHuSmHU8xp7Qfaj/HTntNlmx
          SFx8mO+h75vxUwYgjBYbEKqVrDpv8+vSfXy7+3D3eL//9uXr50/bx5ttSe+ut7/euysxSwra/UTF
          z6oLRZ23yIbcEVYBJWNyna8XRVGsyvV6ADrSaJOs8ZwvKC+LcpEXV3mxOglbMgqj2MD3DADgaXhT
          RKfxXmygmD1POoxRNig2ZxKACGTTRMgYTWTpWMxGUJFjdEPqm5b6puUNvIG9sRb6iMAtgg/GcRWZ
          wgPUvVOpEjDBPhhGkLDM9xQ0DISLWzd1D1j3UaZyrrf2ND+c41pqfKBdPOHneW2ciW0VUEZyKVpk
          8mJADxnAj2Et/YumwgfqPFdMd+iSYXm5OvqJ8RAjOl+fQCaWdqJaXs5e8as0sjQ2ThYrlFQt6lE6
          XkH22tAEyCat/07zmvexuXHN/9iPgFLoGXXlA2qjXjYeaQHTP/0X7bzlIbCIGH4bhRUbDOkSGmvZ
          2+MXEvEhMnZVbVyDYfgmiVL7aonz+bJYFroQ2SH7AwAA//8DAJdTu2ZQAwAA
      headers:
        CF-RAY:
          - 9149e5a2def2eb20-SJC
>>>>>>> ab90a2a6
        Connection:
          - keep-alive
        Content-Encoding:
          - gzip
        Content-Type:
          - application/json
        Date:
<<<<<<< HEAD
          - Wed, 19 Feb 2025 19:59:50 GMT
        Server:
          - cloudflare
        Set-Cookie:
          - __cf_bm=2owt8lqn8ZiYAbtUFDnUdKga2ZPcvOXNrO83iMqKrn8-1739995190-1.0.1.1-d4fCtEUWl.k8sFTECWmBXLIjJ3lfhSGtxpHTmvx5sMB_ZSI0rz1.Ux7837SDrTGwCyHs7FnvJ1ie46gGcYutrg;
            path=/; expires=Wed, 19-Feb-25 20:29:50 GMT; domain=.api.openai.com; HttpOnly;
            Secure; SameSite=None
          - _cfuvid=upvBAIBBfM.Df.FcjI2DzvRMSjHRxX.wCIZdt5NsT4Y-1739995190889-0.0.1.1-604800000;
=======
          - Wed, 19 Feb 2025 23:04:38 GMT
        Server:
          - cloudflare
        Set-Cookie:
          - __cf_bm=nhbGcd4_cyW4yCxloJzFi_eWOhFuyw7KNof9c.Jjf3A-1740006278-1.0.1.1-ZsRL.0Bn8iY0e7D.tQnIS54IYQN5jVKgKr8F.jGpIM68.c0ERmbcCCgcaPUG6hWG8RqLOt.dS2f4iMrUoOKFRQ;
            path=/; expires=Wed, 19-Feb-25 23:34:38 GMT; domain=.api.openai.com; HttpOnly;
            Secure; SameSite=None
          - _cfuvid=mx24Uy.raN5IVvQxCRoQXmOloLk4fj9di80HUGWz0PY-1740006278523-0.0.1.1-604800000;
>>>>>>> ab90a2a6
            path=/; domain=.api.openai.com; HttpOnly; Secure; SameSite=None
        Transfer-Encoding:
          - chunked
        X-Content-Type-Options:
          - nosniff
        access-control-expose-headers:
          - X-Request-ID
        alt-svc:
          - h3=":443"; ma=86400
        cf-cache-status:
          - DYNAMIC
        openai-organization:
          - future-house-xr4tdh
        openai-processing-ms:
<<<<<<< HEAD
          - "548"
=======
          - "841"
>>>>>>> ab90a2a6
        openai-version:
          - "2020-10-01"
        strict-transport-security:
          - max-age=31536000; includeSubDomains; preload
        x-ratelimit-limit-requests:
          - "10000"
        x-ratelimit-limit-tokens:
          - "30000000"
        x-ratelimit-remaining-requests:
          - "9999"
        x-ratelimit-remaining-tokens:
          - "29995772"
        x-ratelimit-reset-requests:
          - 6ms
        x-ratelimit-reset-tokens:
          - 8ms
        x-request-id:
<<<<<<< HEAD
          - req_77aeb69c87d8b57072975c6e760eb875
=======
          - req_2be0ab12443b554a30380ce302f4ce07
>>>>>>> ab90a2a6
      status:
        code: 200
        message: OK
  - request:
      body:
        '{"messages":[{"role":"system","content":"Answer the following questions
        as best you can, using the provided tools.\n\nUse the following format:\n\nThought:
        you should always think about what to do\nAction: the action to take, should
        be one of the provided tools with necessary arguments\nObservation: the result
        of the action\n... (this Thought/Action/Observation can repeat N times)\n\nExample:\n\nThought:
        I need to use the get_weather tool\nAction: get_weather(\"New York\", 7)\nObservation:
        The 7 day forecast for New York is [...]"},{"role":"user","content":"Write a
<<<<<<< HEAD
        5 word story via print_story"},{"role":"assistant","content":"Thought: I need
        to use the print_story function to write a 5-word story.\n. Based on this reasoning,
        let''s select the appropriate tool!\nAction: "},{"role":"user","content":"Continue..."}],"model":"gpt-4o","max_tokens":4096,"n":1,"stop":["Observation:","Action:"],"temperature":0.1,"tool_choice":"required","tools":[{"type":"function","function":{"name":"print_story","description":"Print
=======
        5 word story via print_story"},{"role":"assistant","content":"Thought: I will
        use the print_story function to write a 5-word story.\n. Based on this reasoning,
        let''s select the appropriate tool!\nAction: "},{"role":"user","content":"Continue..."}],"model":"gpt-4o","n":1,"stop":["Observation:","Action:"],"temperature":0.1,"tool_choice":"required","tools":[{"type":"function","function":{"name":"print_story","description":"Print
>>>>>>> ab90a2a6
        a story.","parameters":{"type":"object","properties":{"story":{"description":"Story
        to print.","title":"Story","type":"string"}},"required":["story"]}}},{"type":"function","function":{"name":"cast_float","description":"Cast
        the input argument x to a float.","parameters":{"type":"object","properties":{"x":{"title":"X","type":"string"}},"required":["x"]}}},{"type":"function","function":{"name":"cast_int","description":"Cast
        the input argument x to an integer.","parameters":{"type":"object","properties":{"x":{"title":"X","type":"number"}},"required":["x"]}}},{"type":"function","function":{"name":"get_random_int","description":"Get
        a random integer in 1 to 10.","parameters":{"type":"object","properties":{},"required":[]}}}]}'
      headers:
        accept:
          - application/json
        accept-encoding:
          - gzip, deflate
        connection:
          - keep-alive
        content-length:
<<<<<<< HEAD
          - "1753"
=======
          - "1732"
>>>>>>> ab90a2a6
        content-type:
          - application/json
        host:
          - api.openai.com
        user-agent:
          - AsyncOpenAI/Python 1.63.0
        x-stainless-arch:
          - arm64
        x-stainless-async:
          - async:asyncio
        x-stainless-lang:
          - python
        x-stainless-os:
          - MacOS
        x-stainless-package-version:
          - 1.63.0
        x-stainless-raw-response:
          - "true"
        x-stainless-read-timeout:
<<<<<<< HEAD
          - "60.0"
=======
          - "600.0"
>>>>>>> ab90a2a6
        x-stainless-retry-count:
          - "0"
        x-stainless-runtime:
          - CPython
        x-stainless-runtime-version:
          - 3.12.9
      method: POST
      uri: https://api.openai.com/v1/chat/completions
    response:
      body:
        string: !!binary |
<<<<<<< HEAD
          H4sIAAAAAAAAAwAAAP//jFNNj5swEL3zK6w5JyvILk3Cra3UtL30S9p01VTIawZw19iuPeRjo/z3
          CkgCSbdSOSBrnt+bmTfjfcAYyAwSBqLkJCqrxm8mT8v7Siye75/f8u/v1r9vl9LS6y2PF18jGDUM
          8/gLBZ1YN8JUViFJoztYOOSEjWo0vZ3P53E0j1qgMhmqhlZYGt+Z8SSc3I3D2Th8dSSWRgr0kLAf
          AWOM7dt/U6LOcAsJC0enSIXe8wIhOV9iDJxRTQS499IT1wSjHhRGE+qmal0rNQDIGJUKrlSfuPv2
          g3PvE1cqLT+9jx82u9mHzx+nm8U2X3u1Wz64L4N8nfTOtgXltRZnfwb4OZ5cJWMMNK9arnVSU+rJ
          uN0VnTHgrqgr1NSUDvsVtNdWkKzgW609EtuU0lt0nnkUDskzMkzLoqSbFRzgQu4QvHT+OXDKYV57
          ro4WHuOH80yUKawzj/7KYsillr5MHXLftjp0PDhla/NAfTFUsM5UllIyT6gb2cl01qlCv3MD9Lge
          QIa4GsTnJ9aFXpohcdlO/bxogosSs57aLxyvM2kGQDDo/e9qXtLu+pe6+B/5HhACLWGWWoeZFJcd
          99ccNk/yX9fOLrcFg0e3lgJTkuiaeWSY81p1rwX8zhNWaS51ga5dvnaDbRpjFMVhHGYhBIfgDwAA
          AP//AwBeBQkqOwQAAA==
=======
          H4sIAAAAAAAAAwAAAP//jFNNj9owEL3nV1hzhlWIgNAcaQ/7cWAlVmqrUkXGGRJvHdu1J10o4r9X
          SSAJdCs1h8ia5/dm5s34GDAGMoOEgSg4idKq8TLSz0+rnLIvy98xvX5+5vTotuv1y37/9hNGNcNs
          X1HQhXUnTGkVkjS6hYVDTlirTuJpGIbzKF40QGkyVDUttzSemnEURtNxuBiH8zOxMFKgh4R9Cxhj
          7Nj86xJ1hntIWDi6REr0nucISXeJMXBG1RHg3ktPXBOMelAYTajrqnWl1AAgY1QquFJ94vY7Ds69
          T1yptHxarj4d7qOXj/PFQ8yXU+5WMT1+HeRrpQ+2KWhXadH5M8C7eHKTjDHQvGy41klNqSfjDjd0
          xoC7vCpRU106HDfQXNtAsoF1pT0Seyukt+g88ygckmdkmJZ5QXcbOMGV3Cl47/x94JTDXeW5Olt4
          jp+6mSiTW2e2/sZi2EktfZE65L5pdeh4cMnW5IHqaqhgnSktpWR+oK5lozhuVaHfuQF6Xg8gQ1wN
          4h8urCu9NEPispl6t2iCiwKzntovHK8yaQZAMOj972re0277lzr/H/keEAItYZZah5kU1x331xzW
          T/Jf1zqXm4LBo/slBaYk0dXzyHDHK9W+FvAHT1imO6lzdM3yNRts0xlOJrNwFmYhBKfgDwAAAP//
          AwBh6hgxOwQAAA==
>>>>>>> ab90a2a6
      headers:
        CF-RAY:
<<<<<<< HEAD
          - 9148d6f9add99e70-SJC
=======
          - 9149e5a91a8deb20-SJC
>>>>>>> ab90a2a6
        Connection:
          - keep-alive
        Content-Encoding:
          - gzip
        Content-Type:
          - application/json
        Date:
<<<<<<< HEAD
          - Wed, 19 Feb 2025 19:59:52 GMT
=======
          - Wed, 19 Feb 2025 23:04:39 GMT
>>>>>>> ab90a2a6
        Server:
          - cloudflare
        Set-Cookie:
          - __cf_bm=swa_tXiSoK5YAbqsdRlQmlq6WBfRgVgNvEc.h9n_jac-1739995192-1.0.1.1-p45hYo.UvRw2noDZ2zgG1BW.QluobQ43av0zdKHWvSyxLT5M3BkqEf6lM1HdVPaAKZjAAyoayKBnZbh0KrREBg;
            path=/; expires=Wed, 19-Feb-25 20:29:52 GMT; domain=.api.openai.com; HttpOnly;
            Secure; SameSite=None
          - _cfuvid=BmWOMtvanFulLEKq.a5FBezIifxv55r_4f9aKv2uJl8-1739995192543-0.0.1.1-604800000;
            path=/; domain=.api.openai.com; HttpOnly; Secure; SameSite=None
        Transfer-Encoding:
          - chunked
        X-Content-Type-Options:
          - nosniff
        access-control-expose-headers:
          - X-Request-ID
        alt-svc:
          - h3=":443"; ma=86400
        cf-cache-status:
          - DYNAMIC
        openai-organization:
          - future-house-xr4tdh
        openai-processing-ms:
<<<<<<< HEAD
          - "1089"
=======
          - "947"
>>>>>>> ab90a2a6
        openai-version:
          - "2020-10-01"
        strict-transport-security:
          - max-age=31536000; includeSubDomains; preload
        x-ratelimit-limit-requests:
          - "10000"
        x-ratelimit-limit-tokens:
          - "30000000"
        x-ratelimit-remaining-requests:
          - "9999"
        x-ratelimit-remaining-tokens:
<<<<<<< HEAD
          - "29995732"
=======
          - "29999812"
>>>>>>> ab90a2a6
        x-ratelimit-reset-requests:
          - 6ms
        x-ratelimit-reset-tokens:
          - 8ms
        x-request-id:
<<<<<<< HEAD
          - req_ef22be15d3341f1222bd17a4038f39e9
=======
          - req_dae94c4bc2e03c1bd9cad6e554c169de
>>>>>>> ab90a2a6
      status:
        code: 200
        message: OK
version: 1<|MERGE_RESOLUTION|>--- conflicted
+++ resolved
@@ -22,11 +22,7 @@
         connection:
           - keep-alive
         content-length:
-<<<<<<< HEAD
-          - "1530"
-=======
           - "1512"
->>>>>>> ab90a2a6
         content-type:
           - application/json
         host:
@@ -46,11 +42,7 @@
         x-stainless-raw-response:
           - "true"
         x-stainless-read-timeout:
-<<<<<<< HEAD
-          - "60.0"
-=======
           - "600.0"
->>>>>>> ab90a2a6
         x-stainless-retry-count:
           - "0"
         x-stainless-runtime:
@@ -62,19 +54,6 @@
     response:
       body:
         string: !!binary |
-<<<<<<< HEAD
-          H4sIAAAAAAAAAwAAAP//jFLLbtswELzrKxY8W4FkW2msY4seXKDoA04D9AGBIVcSE4okyFUSI/C/
-          F6RdS0FToBcednaGM7v7nAEwJVkNTPScxOB0/nZ5f3P96d2Hu5un3VaNq+/vv3z+uN19+/ogr/ds
-          ERn29g4F/WFdCDs4jaSsOcLCIyeMquWb1WazqcpNkYDBStSR1jnK1zZfFst1XlzlxeWJ2FslMLAa
-          fmQAAM/pjRaNxCdWQ5JJlQFD4B2y+twEwLzVscJ4CCoQN8QWEyisITTJ9a63Y9dTDVswiBLIwhgQ
-          qEdwXhlqAlm/h3Y0IqaK+KNXhMChyh+tl5AaLn6a+Qce2zHwmM+MWp/qh7NjbTvn7W044ed6q4wK
-          feORB2uiu0DWsYQeMoBfaTLji7DMeTs4asjeo4mCy9XlUY9Nu5jQ8uoEkiWuZ6xqvXhFr5FIXOkw
-          my0TXPQoJ+q0CD5KZWdANkv9t5vXtI/Jlen+R34ChEBHKBvnUSrxMvHU5jGe6r/azlNOhllA/6AE
-          NqTQx01IbPmoj1fEwj4QDk2rTIc+nUlsaV1TYVlWRVXIgmWH7DcAAAD//wMA6hIMqlMDAAA=
-      headers:
-        CF-RAY:
-          - 9148d6f2ff85fab6-SJC
-=======
           H4sIAAAAAAAAA4xSS4/TMBC+51eMfG5WabaPVY97qAQCAWIFQiyKXHuSmHU8xp7Qfaj/HTntNlmx
           SFx8mO+h75vxUwYgjBYbEKqVrDpv8+vSfXy7+3D3eL//9uXr50/bx5ttSe+ut7/euysxSwra/UTF
           z6oLRZ23yIbcEVYBJWNyna8XRVGsyvV6ADrSaJOs8ZwvKC+LcpEXV3mxOglbMgqj2MD3DADgaXhT
@@ -86,7 +65,6 @@
       headers:
         CF-RAY:
           - 9149e5a2def2eb20-SJC
->>>>>>> ab90a2a6
         Connection:
           - keep-alive
         Content-Encoding:
@@ -94,16 +72,6 @@
         Content-Type:
           - application/json
         Date:
-<<<<<<< HEAD
-          - Wed, 19 Feb 2025 19:59:50 GMT
-        Server:
-          - cloudflare
-        Set-Cookie:
-          - __cf_bm=2owt8lqn8ZiYAbtUFDnUdKga2ZPcvOXNrO83iMqKrn8-1739995190-1.0.1.1-d4fCtEUWl.k8sFTECWmBXLIjJ3lfhSGtxpHTmvx5sMB_ZSI0rz1.Ux7837SDrTGwCyHs7FnvJ1ie46gGcYutrg;
-            path=/; expires=Wed, 19-Feb-25 20:29:50 GMT; domain=.api.openai.com; HttpOnly;
-            Secure; SameSite=None
-          - _cfuvid=upvBAIBBfM.Df.FcjI2DzvRMSjHRxX.wCIZdt5NsT4Y-1739995190889-0.0.1.1-604800000;
-=======
           - Wed, 19 Feb 2025 23:04:38 GMT
         Server:
           - cloudflare
@@ -112,7 +80,6 @@
             path=/; expires=Wed, 19-Feb-25 23:34:38 GMT; domain=.api.openai.com; HttpOnly;
             Secure; SameSite=None
           - _cfuvid=mx24Uy.raN5IVvQxCRoQXmOloLk4fj9di80HUGWz0PY-1740006278523-0.0.1.1-604800000;
->>>>>>> ab90a2a6
             path=/; domain=.api.openai.com; HttpOnly; Secure; SameSite=None
         Transfer-Encoding:
           - chunked
@@ -127,11 +94,7 @@
         openai-organization:
           - future-house-xr4tdh
         openai-processing-ms:
-<<<<<<< HEAD
-          - "548"
-=======
           - "841"
->>>>>>> ab90a2a6
         openai-version:
           - "2020-10-01"
         strict-transport-security:
@@ -149,11 +112,7 @@
         x-ratelimit-reset-tokens:
           - 8ms
         x-request-id:
-<<<<<<< HEAD
-          - req_77aeb69c87d8b57072975c6e760eb875
-=======
           - req_2be0ab12443b554a30380ce302f4ce07
->>>>>>> ab90a2a6
       status:
         code: 200
         message: OK
@@ -166,15 +125,9 @@
         of the action\n... (this Thought/Action/Observation can repeat N times)\n\nExample:\n\nThought:
         I need to use the get_weather tool\nAction: get_weather(\"New York\", 7)\nObservation:
         The 7 day forecast for New York is [...]"},{"role":"user","content":"Write a
-<<<<<<< HEAD
-        5 word story via print_story"},{"role":"assistant","content":"Thought: I need
-        to use the print_story function to write a 5-word story.\n. Based on this reasoning,
-        let''s select the appropriate tool!\nAction: "},{"role":"user","content":"Continue..."}],"model":"gpt-4o","max_tokens":4096,"n":1,"stop":["Observation:","Action:"],"temperature":0.1,"tool_choice":"required","tools":[{"type":"function","function":{"name":"print_story","description":"Print
-=======
         5 word story via print_story"},{"role":"assistant","content":"Thought: I will
         use the print_story function to write a 5-word story.\n. Based on this reasoning,
         let''s select the appropriate tool!\nAction: "},{"role":"user","content":"Continue..."}],"model":"gpt-4o","n":1,"stop":["Observation:","Action:"],"temperature":0.1,"tool_choice":"required","tools":[{"type":"function","function":{"name":"print_story","description":"Print
->>>>>>> ab90a2a6
         a story.","parameters":{"type":"object","properties":{"story":{"description":"Story
         to print.","title":"Story","type":"string"}},"required":["story"]}}},{"type":"function","function":{"name":"cast_float","description":"Cast
         the input argument x to a float.","parameters":{"type":"object","properties":{"x":{"title":"X","type":"string"}},"required":["x"]}}},{"type":"function","function":{"name":"cast_int","description":"Cast
@@ -188,11 +141,7 @@
         connection:
           - keep-alive
         content-length:
-<<<<<<< HEAD
-          - "1753"
-=======
           - "1732"
->>>>>>> ab90a2a6
         content-type:
           - application/json
         host:
@@ -212,11 +161,7 @@
         x-stainless-raw-response:
           - "true"
         x-stainless-read-timeout:
-<<<<<<< HEAD
-          - "60.0"
-=======
           - "600.0"
->>>>>>> ab90a2a6
         x-stainless-retry-count:
           - "0"
         x-stainless-runtime:
@@ -228,18 +173,6 @@
     response:
       body:
         string: !!binary |
-<<<<<<< HEAD
-          H4sIAAAAAAAAAwAAAP//jFNNj5swEL3zK6w5JyvILk3Cra3UtL30S9p01VTIawZw19iuPeRjo/z3
-          CkgCSbdSOSBrnt+bmTfjfcAYyAwSBqLkJCqrxm8mT8v7Siye75/f8u/v1r9vl9LS6y2PF18jGDUM
-          8/gLBZ1YN8JUViFJoztYOOSEjWo0vZ3P53E0j1qgMhmqhlZYGt+Z8SSc3I3D2Th8dSSWRgr0kLAf
-          AWOM7dt/U6LOcAsJC0enSIXe8wIhOV9iDJxRTQS499IT1wSjHhRGE+qmal0rNQDIGJUKrlSfuPv2
-          g3PvE1cqLT+9jx82u9mHzx+nm8U2X3u1Wz64L4N8nfTOtgXltRZnfwb4OZ5cJWMMNK9arnVSU+rJ
-          uN0VnTHgrqgr1NSUDvsVtNdWkKzgW609EtuU0lt0nnkUDskzMkzLoqSbFRzgQu4QvHT+OXDKYV57
-          ro4WHuOH80yUKawzj/7KYsillr5MHXLftjp0PDhla/NAfTFUsM5UllIyT6gb2cl01qlCv3MD9Lge
-          QIa4GsTnJ9aFXpohcdlO/bxogosSs57aLxyvM2kGQDDo/e9qXtLu+pe6+B/5HhACLWGWWoeZFJcd
-          99ccNk/yX9fOLrcFg0e3lgJTkuiaeWSY81p1rwX8zhNWaS51ga5dvnaDbRpjFMVhHGYhBIfgDwAA
-          AP//AwBeBQkqOwQAAA==
-=======
           H4sIAAAAAAAAAwAAAP//jFNNj9owEL3nV1hzhlWIgNAcaQ/7cWAlVmqrUkXGGRJvHdu1J10o4r9X
           SSAJdCs1h8ia5/dm5s34GDAGMoOEgSg4idKq8TLSz0+rnLIvy98xvX5+5vTotuv1y37/9hNGNcNs
           X1HQhXUnTGkVkjS6hYVDTlirTuJpGIbzKF40QGkyVDUttzSemnEURtNxuBiH8zOxMFKgh4R9Cxhj
@@ -250,14 +183,9 @@
           4h8urCu9NEPispl6t2iCiwKzntovHK8yaQZAMOj972re0277lzr/H/keEAItYZZah5kU1x331xzW
           T/Jf1zqXm4LBo/slBaYk0dXzyHDHK9W+FvAHT1imO6lzdM3yNRts0xlOJrNwFmYhBKfgDwAAAP//
           AwBh6hgxOwQAAA==
->>>>>>> ab90a2a6
       headers:
         CF-RAY:
-<<<<<<< HEAD
-          - 9148d6f9add99e70-SJC
-=======
           - 9149e5a91a8deb20-SJC
->>>>>>> ab90a2a6
         Connection:
           - keep-alive
         Content-Encoding:
@@ -265,11 +193,7 @@
         Content-Type:
           - application/json
         Date:
-<<<<<<< HEAD
-          - Wed, 19 Feb 2025 19:59:52 GMT
-=======
           - Wed, 19 Feb 2025 23:04:39 GMT
->>>>>>> ab90a2a6
         Server:
           - cloudflare
         Set-Cookie:
@@ -291,11 +215,7 @@
         openai-organization:
           - future-house-xr4tdh
         openai-processing-ms:
-<<<<<<< HEAD
-          - "1089"
-=======
           - "947"
->>>>>>> ab90a2a6
         openai-version:
           - "2020-10-01"
         strict-transport-security:
@@ -307,21 +227,13 @@
         x-ratelimit-remaining-requests:
           - "9999"
         x-ratelimit-remaining-tokens:
-<<<<<<< HEAD
-          - "29995732"
-=======
           - "29999812"
->>>>>>> ab90a2a6
         x-ratelimit-reset-requests:
           - 6ms
         x-ratelimit-reset-tokens:
           - 8ms
         x-request-id:
-<<<<<<< HEAD
-          - req_ef22be15d3341f1222bd17a4038f39e9
-=======
           - req_dae94c4bc2e03c1bd9cad6e554c169de
->>>>>>> ab90a2a6
       status:
         code: 200
         message: OK
