--- conflicted
+++ resolved
@@ -22,11 +22,7 @@
         connection:
           - keep-alive
         content-length:
-<<<<<<< HEAD
-          - "1530"
-=======
           - "1512"
->>>>>>> ab90a2a6
         content-type:
           - application/json
         host:
@@ -46,11 +42,7 @@
         x-stainless-raw-response:
           - "true"
         x-stainless-read-timeout:
-<<<<<<< HEAD
-          - "60.0"
-=======
           - "600.0"
->>>>>>> ab90a2a6
         x-stainless-retry-count:
           - "0"
         x-stainless-runtime:
@@ -62,16 +54,6 @@
     response:
       body:
         string: !!binary |
-<<<<<<< HEAD
-          H4sIAAAAAAAAAwAAAP//jFLfb9MwEH7PX3Hyczul7bLRvLEHxKRJIISGJoYi174kpo7P2BdCmfq/
-          I6dd04kh8eKH+37o++78lAEIo0UJQrWSVeft/Ga5fXi/sR9+3L279b9391+2n+5u/Nuhvv84PIhZ
-          UtDmOyp+Vl0o6rxFNuQOsAooGZPr4nq1Xq+LVb4YgY402iRrPM8vab7Ml5fz/M08vzoKWzIKoyjh
-          awYA8DS+KaLT+EuUkM+eJx3GKBsU5YkEIALZNBEyRhNZOhazCVTkGN2Y+nNLfdNyCbcwGGuhjwjc
-          IvhgHFeRKeyg7p1KlYAJhmAYQUIBAwUNI+Hi0Z27B6z7KFM511t7nO9PcS01PtAmHvHTvDbOxLYK
-          KCO5FC0yeTGi+wzg27iW/kVT4QN1niumLbpkuFxdHfzEdIgJXVwfQSaW9kxVrGav+FUaWRobzxYr
-          lFQt6kk6XUH22tAZkJ21/jvNa96H5sY1/2M/AUqhZ9SVD6iNetl4ogVM//RftNOWx8AiYvhpFFZs
-          MKRLaKxlbw9fSMRdZOyq2rgGw/hNEqX2VYGLRZEXuc5Fts/+AAAA//8DAKx98D1QAwAA
-=======
           H4sIAAAAAAAAAwAAAP//jFKxTsMwFNzzFdabCXJLE1BHJkQHGBADCEWu/ZIYHNuyXxAI9d+RndIW
           tUgsHu5857v3/FUwBlrBkoHsBcnBm/J6bh9Xw+26p5u2eqgfbd+tWq/vnrr79xWcJYVbv6KkH9W5
           dIM3SNrZiZYBBWFynV0uOOd1XfFMDE6hSbLOU7lw5ZzPFyW/Knm9FfZOS4ywZM8FY4x95TNFtAo/
@@ -79,14 +61,9 @@
           1bFvAorobPKM5DxkdlMw9pL7jL8igg9u8NSQe0ObDOcX9eQH+wnu2W1XIEfCnBL9smsUktAmHgwE
           pJA9qiNHxkCMSrsDojgofRzmlPdUXNvuP/Z7Qkr0hKrxAZWWJwtn8/S//rq2G3IODBHDu5bYkMaQ
           FqGwFaOZVg/xMxIOTatth8EHPe2/9U2Fs1nFK644FJviGwAA//8DAOgS6XoIAwAA
->>>>>>> ab90a2a6
       headers:
         CF-RAY:
-<<<<<<< HEAD
-          - 9148d9994e5967fe-SJC
-=======
           - 9149eeba3df51566-SJC
->>>>>>> ab90a2a6
         Connection:
           - keep-alive
         Content-Encoding:
@@ -94,11 +71,7 @@
         Content-Type:
           - application/json
         Date:
-<<<<<<< HEAD
-          - Wed, 19 Feb 2025 20:01:41 GMT
-=======
           - Wed, 19 Feb 2025 23:10:50 GMT
->>>>>>> ab90a2a6
         Server:
           - cloudflare
         Set-Cookie:
@@ -120,11 +93,7 @@
         openai-organization:
           - future-house-xr4tdh
         openai-processing-ms:
-<<<<<<< HEAD
-          - "540"
-=======
           - "307"
->>>>>>> ab90a2a6
         openai-version:
           - "2020-10-01"
         strict-transport-security:
@@ -142,11 +111,7 @@
         x-ratelimit-reset-tokens:
           - 8ms
         x-request-id:
-<<<<<<< HEAD
-          - req_efba3458b1b2fed5417527f571cb6ced
-=======
           - req_22bed896ec927c28cbed00429e780f13
->>>>>>> ab90a2a6
       status:
         code: 200
         message: OK
@@ -175,11 +140,7 @@
         connection:
           - keep-alive
         content-length:
-<<<<<<< HEAD
-          - "1750"
-=======
           - "1670"
->>>>>>> ab90a2a6
         content-type:
           - application/json
         host:
@@ -199,11 +160,7 @@
         x-stainless-raw-response:
           - "true"
         x-stainless-read-timeout:
-<<<<<<< HEAD
-          - "60.0"
-=======
           - "600.0"
->>>>>>> ab90a2a6
         x-stainless-retry-count:
           - "0"
         x-stainless-runtime:
@@ -215,21 +172,6 @@
     response:
       body:
         string: !!binary |
-<<<<<<< HEAD
-          H4sIAAAAAAAAA4xTwW7bMAy9+ysEnpPCSZpm8XFdgbaXHTYMaJfCUGXaViNLgkR38YL8+2A5sZ2s
-          A+aDIfDpPZKP1D5iDGQGCQNRchKVVdPP8+3Tg27u1erB5D+2X25v8h1+v3Nf75/f72DSMszrGwo6
-          sa6EqaxCkkZ3sHDICVvV2WqxXq+Xi3gegMpkqFpaYWl6babzeH49jT9N45sjsTRSoIeE/YwYY2wf
-          /m2JOsMdJCyenCIVes8LhKS/xBg4o9oIcO+lJ64JJgMojCbUbdW6VmoEkDEqFVypIXH37UfnwSeu
-          VPpYzpZNvNoKfbvQT/L3evfW8ObxeZSvk25sKCivtej9GeF9PLlIxhhoXgWudVJT6sm45oLOGHBX
-          1BVqakuH/QbCtQ0kG/hWa4/EfpXSW3SeeRQOyTMyTMuipKsNHOBM7hB9dH4ZOeUwrz1XRwuP8UM/
-          E2UK68yrv7AYcqmlL1OH3IdWx45Hp2whD9RnQwXrTGUpJbNF3crOV6tOFYadG6HH9QAyxNUovj6x
-          zvTSDInLMPV+0QQXJWYDdVg4XmfSjIBo1Pvf1Xyk3fUvdfE/8gMgBFrCLLUOMynOOx6uOWyf5L+u
-          9S6HgsGje5cCU5Lo2nlkmPNada8FfOMJqzSXukAXli9ssE2XOJst42WcxRAdoj8AAAD//wMAziIZ
-          IjsEAAA=
-      headers:
-        CF-RAY:
-          - 9148d9acb9621592-SJC
-=======
           H4sIAAAAAAAAAwAAAP//jFNdb9swDHz3rxD43BRO5riFH4d2QzcUw1CswLYMhiIztjpZ0iR6zQfy
           3wvLie2kHTA/GAJPdySP1C5iDGQBGQNRcRK1VZP3M/34ufK337dPjVr/uP+UPKtl8ujfLeuHO7ho
           GWb5hIKOrEthaquQpNEdLBxywlZ1epXEcZym8zgAtSlQtbTS0iQxk1k8Sybx9SROD8TKSIEeMvYz
@@ -243,7 +185,6 @@
       headers:
         CF-RAY:
           - 9149eebcf8e11566-SJC
->>>>>>> ab90a2a6
         Connection:
           - keep-alive
         Content-Encoding:
@@ -251,11 +192,7 @@
         Content-Type:
           - application/json
         Date:
-<<<<<<< HEAD
-          - Wed, 19 Feb 2025 20:01:42 GMT
-=======
           - Wed, 19 Feb 2025 23:10:50 GMT
->>>>>>> ab90a2a6
         Server:
           - cloudflare
         Set-Cookie:
@@ -277,11 +214,7 @@
         openai-organization:
           - future-house-xr4tdh
         openai-processing-ms:
-<<<<<<< HEAD
-          - "724"
-=======
           - "492"
->>>>>>> ab90a2a6
         openai-version:
           - "2020-10-01"
         strict-transport-security:
@@ -299,11 +232,7 @@
         x-ratelimit-reset-tokens:
           - 8ms
         x-request-id:
-<<<<<<< HEAD
-          - req_c1e863c1ec40646b6346c0a7b2634141
-=======
           - req_b877b8bd009f13259e21304516da2e88
->>>>>>> ab90a2a6
       status:
         code: 200
         message: OK
