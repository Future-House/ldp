--- conflicted
+++ resolved
@@ -31,12 +31,7 @@
         story.","parameters":{"type":"object","properties":{"story":{"description":"Story
         to print.","title":"Story","type":"string"}},"required":["story"]}}},{"type":"function","info":{"name":"cast_float","description":"Cast
         the input argument x to a float.","parameters":{"type":"object","properties":{"x":{"title":"X","type":"string"}},"required":["x"]}}},{"type":"function","info":{"name":"cast_int","description":"Cast
-<<<<<<< HEAD
-        the input argument x to an integer.","parameters":{"type":"object","properties":{"x":{"title":"X","type":"number"}},"required":["x"]}}},{"type":"function","info":{"name":"get_random_int","description":"Get
-        a random integer in 1 to 10.","parameters":{"type":"object","properties":{},"required":[]}}}]'
-=======
         the input argument x to an integer.","parameters":{"type":"object","properties":{"x":{"title":"X","type":"number"}},"required":["x"]}}}]'
->>>>>>> 27cc9ea2
       headers:
         accept:
           - "*/*"
@@ -45,11 +40,7 @@
         connection:
           - keep-alive
         content-length:
-<<<<<<< HEAD
-          - "787"
-=======
           - "624"
->>>>>>> 27cc9ea2
         content-type:
           - application/json
         host:
@@ -65,18 +56,10 @@
           a story.","parameters":{"type":"object","properties":{"story":{"description":"Story
           to print.","title":"Story","type":"string"}},"required":["story"]}}},{"type":"function","function":{"name":"cast_float","description":"Cast
           the input argument x to a float.","parameters":{"type":"object","properties":{"x":{"title":"X","type":"string"}},"required":["x"]}}},{"type":"function","function":{"name":"cast_int","description":"Cast
-<<<<<<< HEAD
-          the input argument x to an integer.","parameters":{"type":"object","properties":{"x":{"title":"X","type":"number"}},"required":["x"]}}},{"type":"function","function":{"name":"get_random_int","description":"Get
-          a random integer in 1 to 10.","parameters":{"type":"object","properties":{},"required":[]}}}],"messages":[],"hide_old_env_states":false,"hide_old_action_content":false}'
-      headers:
-        content-length:
-          - "887"
-=======
           the input argument x to an integer.","parameters":{"type":"object","properties":{"x":{"title":"X","type":"number"}},"required":["x"]}}}],"messages":[],"hide_old_env_states":false,"hide_old_action_content":false}'
       headers:
         content-length:
           - "720"
->>>>>>> 27cc9ea2
         content-type:
           - application/json
       status:
@@ -85,33 +68,20 @@
   - request:
       body:
         '{"messages":[{"role":"user","content":"Cast ''5.5'' to a float, then to
-<<<<<<< HEAD
-        an integer, and finally use it to write a story of that many words."}],"model":"gpt-4o-2024-11-20","max_tokens":4096,"n":1,"temperature":0.1,"tool_choice":"required","tools":[{"type":"function","function":{"name":"print_story","description":"Print
-        a story.","parameters":{"type":"object","properties":{"story":{"description":"Story
-        to print.","title":"Story","type":"string"}},"required":["story"]}}},{"type":"function","function":{"name":"cast_float","description":"Cast
-        the input argument x to a float.","parameters":{"type":"object","properties":{"x":{"title":"X","type":"string"}},"required":["x"]}}},{"type":"function","function":{"name":"cast_int","description":"Cast
-        the input argument x to an integer.","parameters":{"type":"object","properties":{"x":{"title":"X","type":"number"}},"required":["x"]}}},{"type":"function","function":{"name":"get_random_int","description":"Get
-        a random integer in 1 to 10.","parameters":{"type":"object","properties":{},"required":[]}}}]}'
-=======
         an integer, and finally use it to write a story of that many words."}],"model":"gpt-4o-2024-11-20","n":1,"temperature":0.1,"tool_choice":"required","tools":[{"type":"function","function":{"name":"print_story","description":"Print
         a story.","parameters":{"type":"object","properties":{"story":{"description":"Story
         to print.","title":"Story","type":"string"}},"required":["story"]}}},{"type":"function","function":{"name":"cast_float","description":"Cast
         the input argument x to a float.","parameters":{"type":"object","properties":{"x":{"title":"X","type":"string"}},"required":["x"]}}},{"type":"function","function":{"name":"cast_int","description":"Cast
         the input argument x to an integer.","parameters":{"type":"object","properties":{"x":{"title":"X","type":"number"}},"required":["x"]}}}]}'
->>>>>>> 27cc9ea2
-      headers:
-        accept:
-          - application/json
-        accept-encoding:
-          - gzip, deflate
-        connection:
-          - keep-alive
-        content-length:
-<<<<<<< HEAD
-          - "1048"
-=======
+      headers:
+        accept:
+          - application/json
+        accept-encoding:
+          - gzip, deflate
+        connection:
+          - keep-alive
+        content-length:
           - "863"
->>>>>>> 27cc9ea2
         content-type:
           - application/json
         host:
@@ -143,20 +113,6 @@
     response:
       body:
         string: !!binary |
-<<<<<<< HEAD
-          H4sIAAAAAAAAAwAAAP//jFPBjpswEL3zFdacwwoIu9lwS6TdqpeqrXaVQ7NCjj2AW2NbtmkTRfn3
-          CsgCSVNpOSBr3sx7M8/jY0AICA4ZAVZRz2ojw3VSc2YeMV2/6tVz8TX+s/zON5vPn/bx7hFmbYXe
-          /UTm36vumK6NRC+06mFmkXpsWeNFGkXRfJ5EHVBrjrItK40PUx0mUZKGcRwm0bmw0oKhg4z8CAgh
-          5Nj92xYVxz1kpKPpIjU6R0uEbEgiBKyWbQSoc8J5qjzMRpBp5VG1XatGygngtZY5o1KOwv13nJxH
-          n6iU+Uqsy6fX+Wa5qF6+0Reqv0TPh9VqMdHrqQ+ma6hoFBv8meBDPLsSIwQUrbEXdD4vpKb+qpoQ
-          oLZsalS+7RyOW9hvIdvC/d39Fk5wkXwKbp3fJjZYLBpH5dmfc/w0GC51aazeuSv/oBBKuCq3SF03
-          x9TO4F2t04Hm4sbAWF0bn3v9C1VLG6fLnhXGhZqgizPotadyEn94mN3gyzl6KrorHbaIUVYhH0vH
-          baINF3oCBJPZ/+3mFnc/v1DlR+hHgDE0HnluLHLBLice0yy27+1/aYPLXcPg0P4WDHMv0Lb3wbGg
-          jeyXB9zBeazzQqgSrbGiew9QmHzB4iJhyNgcglPwFwAA//8DAL5VhLYYBAAA
-      headers:
-        CF-RAY:
-          - 91499d71e8d31592-SJC
-=======
           H4sIAAAAAAAAAwAAAP//jFNRa9swEH73rxD3nBTbdZbMby2UdmGUPaSD0QyjyGdHnSwJ6bwlhPz3
           YTu1nSyD+sGI++6+7+7T6RAwBjKHlIHYchKVVdP7WEd33x/1c7GoEXez+5e3P3r/NLtbfnsOYdJU
           mM0bCnqvuhGmsgpJGt3BwiEnbFijeRKGYTJfhC1QmRxVU1ZamiZmGodxMo2iaXziFVsjBXpI2WvA
@@ -169,7 +125,6 @@
       headers:
         CF-RAY:
           - 9149c1134fa89e70-SJC
->>>>>>> 27cc9ea2
         Connection:
           - keep-alive
         Content-Encoding:
@@ -177,16 +132,6 @@
         Content-Type:
           - application/json
         Date:
-<<<<<<< HEAD
-          - Wed, 19 Feb 2025 22:15:21 GMT
-        Server:
-          - cloudflare
-        Set-Cookie:
-          - __cf_bm=SBcjh4WNzCtRIn5fQHBMoPeM.SjsRpy2TEKFbhBykCM-1740003321-1.0.1.1-9SorIsqdQlokDigKcFZl_EqYKzpBVopQLckHq4YS1z3pK3z9rBtk9CZ8usRP.3WEtG100MQHsHQkAVpblbIySQ;
-            path=/; expires=Wed, 19-Feb-25 22:45:21 GMT; domain=.api.openai.com; HttpOnly;
-            Secure; SameSite=None
-          - _cfuvid=_TEqjvwRJ4uhFZN0AwUBQh4t.wBs4dedz5Yc5SlKN2A-1740003321114-0.0.1.1-604800000;
-=======
           - Wed, 19 Feb 2025 22:39:40 GMT
         Server:
           - cloudflare
@@ -195,7 +140,6 @@
             path=/; expires=Wed, 19-Feb-25 23:09:40 GMT; domain=.api.openai.com; HttpOnly;
             Secure; SameSite=None
           - _cfuvid=Lcks9pplSt_WzWLGIXc9Ji2TuhyQCZ9s5Rk6CkFPwpQ-1740004780743-0.0.1.1-604800000;
->>>>>>> 27cc9ea2
             path=/; domain=.api.openai.com; HttpOnly; Secure; SameSite=None
         Transfer-Encoding:
           - chunked
@@ -210,11 +154,7 @@
         openai-organization:
           - future-house-xr4tdh
         openai-processing-ms:
-<<<<<<< HEAD
-          - "368"
-=======
           - "566"
->>>>>>> 27cc9ea2
         openai-version:
           - "2020-10-01"
         strict-transport-security:
@@ -232,11 +172,7 @@
         x-ratelimit-reset-tokens:
           - 8ms
         x-request-id:
-<<<<<<< HEAD
-          - req_351d0d4bfe292a36124e06e0bd918ead
-=======
           - req_1384580ce96868d0f6328a9db19fdefa
->>>>>>> 27cc9ea2
       status:
         code: 200
         message: OK
@@ -246,12 +182,7 @@
         a story.","parameters":{"type":"object","properties":{"story":{"description":"Story
         to print.","title":"Story","type":"string"}},"required":["story"]}}},{"type":"function","info":{"name":"cast_float","description":"Cast
         the input argument x to a float.","parameters":{"type":"object","properties":{"x":{"title":"X","type":"string"}},"required":["x"]}}},{"type":"function","info":{"name":"cast_int","description":"Cast
-<<<<<<< HEAD
-        the input argument x to an integer.","parameters":{"type":"object","properties":{"x":{"title":"X","type":"number"}},"required":["x"]}}},{"type":"function","info":{"name":"get_random_int","description":"Get
-        a random integer in 1 to 10.","parameters":{"type":"object","properties":{},"required":[]}}}],"messages":[],"hide_old_env_states":false,"hide_old_action_content":false},"obs":[{"role":"user","content":"Cast
-=======
         the input argument x to an integer.","parameters":{"type":"object","properties":{"x":{"title":"X","type":"number"}},"required":["x"]}}}],"messages":[],"hide_old_env_states":false,"hide_old_action_content":false},"obs":[{"role":"user","content":"Cast
->>>>>>> 27cc9ea2
         ''5.5'' to a float, then to an integer, and finally use it to write a story
         of that many words."}],"training":false}'
       headers:
@@ -262,11 +193,7 @@
         connection:
           - keep-alive
         content-length:
-<<<<<<< HEAD
-          - "1039"
-=======
           - "876"
->>>>>>> 27cc9ea2
         content-type:
           - application/json
         host:
@@ -278,32 +205,19 @@
     response:
       body:
         string:
-<<<<<<< HEAD
-          '[{"call_id":{"run_id":"9023cdc4-0aff-45c3-92f6-e665efa5a591","fwd_id":"5ff04713-f4dd-4224-acb5-8c71292708fd"},"op_name":"_llm_call_op","op_class_name":"ldp.graph.common_ops.LLMCallOp","value":{"role":"assistant","content":null,"function_call":null,"tool_calls":[{"id":"call_AiBgEU3W97hTQaTaoN0FyAA7","type":"function","function":{"arguments":"{\"x\":
-          \"5.5\"}","name":"cast_float"}}]}},{"tools":[{"type":"function","function":{"name":"print_story","description":"Print
-=======
           '[{"call_id":{"run_id":"8485f1db-b2f4-4965-a3ac-e005d9e48d9f","fwd_id":"18467316-cb4d-4d68-8efa-e9f05fd9c08c"},"op_name":"_llm_call_op","op_class_name":"ldp.graph.common_ops.LLMCallOp","value":{"role":"assistant","content":null,"function_call":null,"tool_calls":[{"id":"call_YTU8TEtfbsJTJElHlltI3ToL","type":"function","function":{"arguments":"{\"x\":
           \"5.5\"}","name":"cast_float"}}]},"logprob":null},{"tools":[{"type":"function","function":{"name":"print_story","description":"Print
->>>>>>> 27cc9ea2
           a story.","parameters":{"type":"object","properties":{"story":{"description":"Story
           to print.","title":"Story","type":"string"}},"required":["story"]}}},{"type":"function","function":{"name":"cast_float","description":"Cast
           the input argument x to a float.","parameters":{"type":"object","properties":{"x":{"title":"X","type":"string"}},"required":["x"]}}},{"type":"function","function":{"name":"cast_int","description":"Cast
           the input argument x to an integer.","parameters":{"type":"object","properties":{"x":{"title":"X","type":"number"}},"required":["x"]}}},{"type":"function","function":{"name":"get_random_int","description":"Get
           a random integer in 1 to 10.","parameters":{"type":"object","properties":{},"required":[]}}}],"messages":[{"role":"user","content":"Cast
           ''5.5'' to a float, then to an integer, and finally use it to write a story
-<<<<<<< HEAD
-          of that many words."},{"role":"assistant","content":null,"function_call":null,"tool_calls":[{"id":"call_AiBgEU3W97hTQaTaoN0FyAA7","type":"function","function":{"arguments":"{\"x\":
-          \"5.5\"}","name":"cast_float"}}]}],"hide_old_env_states":false,"hide_old_action_content":false},0.0]'
-      headers:
-        content-length:
-          - "1597"
-=======
           of that many words."},{"role":"assistant","content":null,"function_call":null,"tool_calls":[{"id":"call_YTU8TEtfbsJTJElHlltI3ToL","type":"function","function":{"arguments":"{\"x\":
           \"5.5\"}","name":"cast_float"}}]}],"hide_old_env_states":false,"hide_old_action_content":false},0.0]'
       headers:
         content-length:
           - "1445"
->>>>>>> 27cc9ea2
         content-type:
           - application/json
       status:
@@ -312,33 +226,20 @@
   - request:
       body:
         '{"messages":[{"role":"user","content":"Cast ''5.5'' to a float, then to
-<<<<<<< HEAD
-        an integer, and finally use it to write a story of that many words."}],"model":"gpt-4o-2024-11-20","max_tokens":4096,"n":1,"temperature":0.1,"tool_choice":"required","tools":[{"type":"function","function":{"name":"print_story","description":"Print
-        a story.","parameters":{"type":"object","properties":{"story":{"description":"Story
-        to print.","title":"Story","type":"string"}},"required":["story"]}}},{"type":"function","function":{"name":"cast_float","description":"Cast
-        the input argument x to a float.","parameters":{"type":"object","properties":{"x":{"title":"X","type":"string"}},"required":["x"]}}},{"type":"function","function":{"name":"cast_int","description":"Cast
-        the input argument x to an integer.","parameters":{"type":"object","properties":{"x":{"title":"X","type":"number"}},"required":["x"]}}},{"type":"function","function":{"name":"get_random_int","description":"Get
-        a random integer in 1 to 10.","parameters":{"type":"object","properties":{},"required":[]}}}]}'
-=======
         an integer, and finally use it to write a story of that many words."}],"model":"gpt-4o-2024-11-20","n":1,"temperature":0.1,"tool_choice":"required","tools":[{"type":"function","function":{"name":"print_story","description":"Print
         a story.","parameters":{"type":"object","properties":{"story":{"description":"Story
         to print.","title":"Story","type":"string"}},"required":["story"]}}},{"type":"function","function":{"name":"cast_float","description":"Cast
         the input argument x to a float.","parameters":{"type":"object","properties":{"x":{"title":"X","type":"string"}},"required":["x"]}}},{"type":"function","function":{"name":"cast_int","description":"Cast
         the input argument x to an integer.","parameters":{"type":"object","properties":{"x":{"title":"X","type":"number"}},"required":["x"]}}}]}'
->>>>>>> 27cc9ea2
-      headers:
-        accept:
-          - application/json
-        accept-encoding:
-          - gzip, deflate
-        connection:
-          - keep-alive
-        content-length:
-<<<<<<< HEAD
-          - "1048"
-=======
+      headers:
+        accept:
+          - application/json
+        accept-encoding:
+          - gzip, deflate
+        connection:
+          - keep-alive
+        content-length:
           - "863"
->>>>>>> 27cc9ea2
         content-type:
           - application/json
         host:
@@ -370,20 +271,6 @@
     response:
       body:
         string: !!binary |
-<<<<<<< HEAD
-          H4sIAAAAAAAAAwAAAP//jFPBbtswDL37KwSek8J23AT1bWkLbEBz2NZDsWYwVIl21MqSIMldiiD/
-          PthObCXLgPpgCHzke+QTtYsIAcEhJ8A21LPayOkyrTn/1axWD2wpkiV/StPyJst+rszT9zeYtBX6
-          5RWZP1ZdMV0biV5o1cPMIvXYsiaLLI7j2SxNOqDWHGVbVhk/zfQ0jdNsmiTTND4UbrRg6CAnzxEh
-          hOy6f9ui4riFnMSTY6RG52iFkA9JhIDVso0AdU44T5WHyQgyrTyqtmvVSBkAXmtZMCrlKNx/u+A8
-          +kSlLL6I5fzB3fPy/fX+8c/d3VduH7e3P74Fej31h+kaKhvFBn8CfIjnZ2KEgKI19oLOF6XU1J9V
-          EwLUVk2Nyredw24N2zXka7i+ul7DHk6S99Gl8+/ABotl46g8+HOI7wfDpa6M1S/uzD8ohRJuU1ik
-          rpsjtDM6qnU60JzcGBira+MLr99QtbRJdtOzwrhQAbo4gF57KoP4fD65wFdw9FR0VzpsEaNsg3ws
-          HbeJNlzoAIiC2f/t5hJ3P79Q1WfoR4AxNB55YSxywU4nHtMstu/tf2mDy13D4NC+C4aFF2jb++BY
-          0kb2ywPuw3msi1KoCq2xonsPUJpiwZIyZcjYDKJ99BcAAP//AwCihdpgGAQAAA==
-      headers:
-        CF-RAY:
-          - 91499d762c7867fe-SJC
-=======
           H4sIAAAAAAAAAwAAAP//jFPBjpswEL3zFdacwwoo27TcdkVz4lC16qmpkNcewFtjW7ZpE0X59wrI
           gpOmUjkga97MezPP41NECAgOBQHWUc96I+PnTKVPef+UNWX3qWRDXj3TkvIdF7+/VLAZK/TLKzL/
           VvXAdG8keqHVDDOL1OPImm7zJEny7YdkAnrNUY5lrfFxruMsyfI4TeMsuRR2WjB0UJDvESGEnKb/
@@ -396,7 +283,6 @@
       headers:
         CF-RAY:
           - 9149c1182ce79e70-SJC
->>>>>>> 27cc9ea2
         Connection:
           - keep-alive
         Content-Encoding:
@@ -404,11 +290,7 @@
         Content-Type:
           - application/json
         Date:
-<<<<<<< HEAD
-          - Wed, 19 Feb 2025 22:15:21 GMT
-=======
           - Wed, 19 Feb 2025 22:39:41 GMT
->>>>>>> 27cc9ea2
         Server:
           - cloudflare
         Set-Cookie:
@@ -430,11 +312,7 @@
         openai-organization:
           - future-house-xr4tdh
         openai-processing-ms:
-<<<<<<< HEAD
-          - "368"
-=======
           - "320"
->>>>>>> 27cc9ea2
         openai-version:
           - "2020-10-01"
         strict-transport-security:
@@ -452,11 +330,7 @@
         x-ratelimit-reset-tokens:
           - 8ms
         x-request-id:
-<<<<<<< HEAD
-          - req_0a5c7408e015495917aa56d2b7196674
-=======
           - req_98cd4b8a2288d096cf300716655ae7b4
->>>>>>> 27cc9ea2
       status:
         code: 200
         message: OK
@@ -466,12 +340,7 @@
         a story.","parameters":{"type":"object","properties":{"story":{"description":"Story
         to print.","title":"Story","type":"string"}},"required":["story"]}}},{"type":"function","info":{"name":"cast_float","description":"Cast
         the input argument x to a float.","parameters":{"type":"object","properties":{"x":{"title":"X","type":"string"}},"required":["x"]}}},{"type":"function","info":{"name":"cast_int","description":"Cast
-<<<<<<< HEAD
-        the input argument x to an integer.","parameters":{"type":"object","properties":{"x":{"title":"X","type":"number"}},"required":["x"]}}},{"type":"function","info":{"name":"get_random_int","description":"Get
-        a random integer in 1 to 10.","parameters":{"type":"object","properties":{},"required":[]}}}],"messages":[],"hide_old_env_states":false,"hide_old_action_content":false},"obs":[{"role":"user","content":"Cast
-=======
         the input argument x to an integer.","parameters":{"type":"object","properties":{"x":{"title":"X","type":"number"}},"required":["x"]}}}],"messages":[],"hide_old_env_states":false,"hide_old_action_content":false},"obs":[{"role":"user","content":"Cast
->>>>>>> 27cc9ea2
         ''5.5'' to a float, then to an integer, and finally use it to write a story
         of that many words."}],"training":false}'
       headers:
@@ -482,11 +351,7 @@
         connection:
           - keep-alive
         content-length:
-<<<<<<< HEAD
-          - "1039"
-=======
           - "876"
->>>>>>> 27cc9ea2
         content-type:
           - application/json
         host:
@@ -498,32 +363,19 @@
     response:
       body:
         string:
-<<<<<<< HEAD
-          '[{"call_id":{"run_id":"754c4df7-55f0-4976-aaa1-042a2cd4c13f","fwd_id":"86bae650-f6d2-4c9e-9c5f-6f90d04823d5"},"op_name":"_llm_call_op","op_class_name":"ldp.graph.common_ops.LLMCallOp","value":{"role":"assistant","content":null,"function_call":null,"tool_calls":[{"id":"call_AiB6LsEdfvjETwDDHdrTxCRI","type":"function","function":{"arguments":"{\"x\":
-          \"5.5\"}","name":"cast_float"}}]}},{"tools":[{"type":"function","function":{"name":"print_story","description":"Print
-=======
           '[{"call_id":{"run_id":"6eb4b547-31ea-4227-a147-c5cecb795992","fwd_id":"a1b57c3b-4446-40b7-8541-449f9f6d613a"},"op_name":"_llm_call_op","op_class_name":"ldp.graph.common_ops.LLMCallOp","value":{"role":"assistant","content":null,"function_call":null,"tool_calls":[{"id":"call_yhDDLnUnjxxdLi0P2FmFL12S","type":"function","function":{"arguments":"{\"x\":
           \"5.5\"}","name":"cast_float"}}]},"logprob":null},{"tools":[{"type":"function","function":{"name":"print_story","description":"Print
->>>>>>> 27cc9ea2
           a story.","parameters":{"type":"object","properties":{"story":{"description":"Story
           to print.","title":"Story","type":"string"}},"required":["story"]}}},{"type":"function","function":{"name":"cast_float","description":"Cast
           the input argument x to a float.","parameters":{"type":"object","properties":{"x":{"title":"X","type":"string"}},"required":["x"]}}},{"type":"function","function":{"name":"cast_int","description":"Cast
           the input argument x to an integer.","parameters":{"type":"object","properties":{"x":{"title":"X","type":"number"}},"required":["x"]}}},{"type":"function","function":{"name":"get_random_int","description":"Get
           a random integer in 1 to 10.","parameters":{"type":"object","properties":{},"required":[]}}}],"messages":[{"role":"user","content":"Cast
           ''5.5'' to a float, then to an integer, and finally use it to write a story
-<<<<<<< HEAD
-          of that many words."},{"role":"assistant","content":null,"function_call":null,"tool_calls":[{"id":"call_AiB6LsEdfvjETwDDHdrTxCRI","type":"function","function":{"arguments":"{\"x\":
-          \"5.5\"}","name":"cast_float"}}]}],"hide_old_env_states":false,"hide_old_action_content":false},0.0]'
-      headers:
-        content-length:
-          - "1597"
-=======
           of that many words."},{"role":"assistant","content":null,"function_call":null,"tool_calls":[{"id":"call_yhDDLnUnjxxdLi0P2FmFL12S","type":"function","function":{"arguments":"{\"x\":
           \"5.5\"}","name":"cast_float"}}]}],"hide_old_env_states":false,"hide_old_action_content":false},0.0]'
       headers:
         content-length:
           - "1445"
->>>>>>> 27cc9ea2
         content-type:
           - application/json
       status:
@@ -532,33 +384,20 @@
   - request:
       body:
         '{"messages":[{"role":"user","content":"Cast ''5.5'' to a float, then to
-<<<<<<< HEAD
-        an integer, and finally use it to write a story of that many words."}],"model":"gpt-4o-2024-11-20","max_tokens":4096,"n":1,"temperature":0.1,"tool_choice":"required","tools":[{"type":"function","function":{"name":"print_story","description":"Print
-        a story.","parameters":{"type":"object","properties":{"story":{"description":"Story
-        to print.","title":"Story","type":"string"}},"required":["story"]}}},{"type":"function","function":{"name":"cast_float","description":"Cast
-        the input argument x to a float.","parameters":{"type":"object","properties":{"x":{"title":"X","type":"string"}},"required":["x"]}}},{"type":"function","function":{"name":"cast_int","description":"Cast
-        the input argument x to an integer.","parameters":{"type":"object","properties":{"x":{"title":"X","type":"number"}},"required":["x"]}}},{"type":"function","function":{"name":"get_random_int","description":"Get
-        a random integer in 1 to 10.","parameters":{"type":"object","properties":{},"required":[]}}}]}'
-=======
         an integer, and finally use it to write a story of that many words."}],"model":"gpt-4o-2024-11-20","n":1,"temperature":0.1,"tool_choice":"required","tools":[{"type":"function","function":{"name":"print_story","description":"Print
         a story.","parameters":{"type":"object","properties":{"story":{"description":"Story
         to print.","title":"Story","type":"string"}},"required":["story"]}}},{"type":"function","function":{"name":"cast_float","description":"Cast
         the input argument x to a float.","parameters":{"type":"object","properties":{"x":{"title":"X","type":"string"}},"required":["x"]}}},{"type":"function","function":{"name":"cast_int","description":"Cast
         the input argument x to an integer.","parameters":{"type":"object","properties":{"x":{"title":"X","type":"number"}},"required":["x"]}}}]}'
->>>>>>> 27cc9ea2
-      headers:
-        accept:
-          - application/json
-        accept-encoding:
-          - gzip, deflate
-        connection:
-          - keep-alive
-        content-length:
-<<<<<<< HEAD
-          - "1048"
-=======
+      headers:
+        accept:
+          - application/json
+        accept-encoding:
+          - gzip, deflate
+        connection:
+          - keep-alive
+        content-length:
           - "863"
->>>>>>> 27cc9ea2
         content-type:
           - application/json
         host:
@@ -590,20 +429,6 @@
     response:
       body:
         string: !!binary |
-<<<<<<< HEAD
-          H4sIAAAAAAAAAwAAAP//jFNNj9owEL3nV1hzhlU+WOjm2Ei0h0qtyqkqVWScSfCuY7v2ZHcR4r9X
-          SSAJlErNIbLmzbw38zw+BoyBLCBlIPacRG3V/GNcF7jJfpdf5XOZrfXThy/rDddvG6rXCLO2wuye
-          UdCl6kGY2iokaXQPC4ecsGWNVoswDJMkjjugNgWqtqyyNF+YeRzGi3kUzePwXLg3UqCHlP0MGGPs
-          2P3bFnWB75CycHaJ1Og9rxDSIYkxcEa1EeDeS09cE8xGUBhNqNuudaPUBCBjVC64UqNw/x0n59En
-          rlS+Prxm/uVTtvTffPhjefieJXL3+S2Z6PXUB9s1VDZaDP5M8CGe3ogxBprX2At6yktlON1UMwbc
-          VU2NmtrO4biF9y2kW3h8eNzCCa6ST8G986+JDQ7LxnN19uccPw2GK1NZZ3b+xj8opZZ+nzvkvptj
-          amdwUet0oLm6MbDO1JZyMi+oW9po8dSzwrhQE3R1BskQV5P4cjm7w5cXSFx2VzpskeBij8VYOm4T
-          bwppJkAwmf3vbu5x9/NLXf0P/QgIgZawyK3DQorricc0h+17+1fa4HLXMHh0r1JgThJdex8FlrxR
-          /fKAP3jCOi+lrtBZJ7v3AKXNVyIqY4FCJBCcgj8AAAD//wMAsBLjdBgEAAA=
-      headers:
-        CF-RAY:
-          - 91499d7a69e5ceb5-SJC
-=======
           H4sIAAAAAAAAAwAAAP//jFPBjtMwEL3nK6w5t6skJNuS4+4egLJCiJ7YIsvrTBKDYxvbgV1V/Xfk
           pE3SUiRyiKx5M+/NPI/3ESEgSigI8IZ53hq5vEtVcpc9PMrm9mGLn77kHzbdRqwfN/Zj+xUWoUI/
           f0fuT1U3XLdGohdaDTC3yDwG1mSVxXGcrdZJD7S6RBnKauOXmV6mcZotk2SZxsfCRguODgryFBFC
@@ -616,7 +441,6 @@
       headers:
         CF-RAY:
           - 9149c11b48069e70-SJC
->>>>>>> 27cc9ea2
         Connection:
           - keep-alive
         Content-Encoding:
@@ -624,11 +448,7 @@
         Content-Type:
           - application/json
         Date:
-<<<<<<< HEAD
-          - Wed, 19 Feb 2025 22:15:22 GMT
-=======
           - Wed, 19 Feb 2025 22:39:41 GMT
->>>>>>> 27cc9ea2
         Server:
           - cloudflare
         Set-Cookie:
@@ -650,11 +470,7 @@
         openai-organization:
           - future-house-xr4tdh
         openai-processing-ms:
-<<<<<<< HEAD
-          - "337"
-=======
           - "366"
->>>>>>> 27cc9ea2
         openai-version:
           - "2020-10-01"
         strict-transport-security:
@@ -672,11 +488,7 @@
         x-ratelimit-reset-tokens:
           - 8ms
         x-request-id:
-<<<<<<< HEAD
-          - req_4f9760d09938bde49a6273079a63e2d8
-=======
           - req_f5ef35404524e4626afb761aa0e9d8d0
->>>>>>> 27cc9ea2
       status:
         code: 200
         message: OK
@@ -686,12 +498,7 @@
         a story.","parameters":{"type":"object","properties":{"story":{"description":"Story
         to print.","title":"Story","type":"string"}},"required":["story"]}}},{"type":"function","info":{"name":"cast_float","description":"Cast
         the input argument x to a float.","parameters":{"type":"object","properties":{"x":{"title":"X","type":"string"}},"required":["x"]}}},{"type":"function","info":{"name":"cast_int","description":"Cast
-<<<<<<< HEAD
-        the input argument x to an integer.","parameters":{"type":"object","properties":{"x":{"title":"X","type":"number"}},"required":["x"]}}},{"type":"function","info":{"name":"get_random_int","description":"Get
-        a random integer in 1 to 10.","parameters":{"type":"object","properties":{},"required":[]}}}],"messages":[],"hide_old_env_states":false,"hide_old_action_content":false},"obs":[{"role":"user","content":"Cast
-=======
         the input argument x to an integer.","parameters":{"type":"object","properties":{"x":{"title":"X","type":"number"}},"required":["x"]}}}],"messages":[],"hide_old_env_states":false,"hide_old_action_content":false},"obs":[{"role":"user","content":"Cast
->>>>>>> 27cc9ea2
         ''5.5'' to a float, then to an integer, and finally use it to write a story
         of that many words."}],"training":false}'
       headers:
@@ -702,11 +509,7 @@
         connection:
           - keep-alive
         content-length:
-<<<<<<< HEAD
-          - "1039"
-=======
           - "876"
->>>>>>> 27cc9ea2
         content-type:
           - application/json
         host:
@@ -718,32 +521,19 @@
     response:
       body:
         string:
-<<<<<<< HEAD
-          '[{"call_id":{"run_id":"7fee4605-6ba2-4942-a302-7d1887811869","fwd_id":"f15e46db-a1bf-42ee-b4cf-4e5bf156a8f9"},"op_name":"_llm_call_op","op_class_name":"ldp.graph.common_ops.LLMCallOp","value":{"role":"assistant","content":null,"function_call":null,"tool_calls":[{"id":"call_FyvCskGC6sPs0Y6yRC3ibHw3","type":"function","function":{"arguments":"{\"x\":
-          \"5.5\"}","name":"cast_float"}}]}},{"tools":[{"type":"function","function":{"name":"print_story","description":"Print
-=======
           '[{"call_id":{"run_id":"a85b565c-7a67-46fb-b50c-d015bbf601f5","fwd_id":"10fabc43-a8bc-4b33-ade9-123c08ea31cf"},"op_name":"_llm_call_op","op_class_name":"ldp.graph.common_ops.LLMCallOp","value":{"role":"assistant","content":null,"function_call":null,"tool_calls":[{"id":"call_fuaH5espIgw5CTqQ88C5Trp0","type":"function","function":{"arguments":"{\"x\":
           \"5.5\"}","name":"cast_float"}}]},"logprob":null},{"tools":[{"type":"function","function":{"name":"print_story","description":"Print
->>>>>>> 27cc9ea2
           a story.","parameters":{"type":"object","properties":{"story":{"description":"Story
           to print.","title":"Story","type":"string"}},"required":["story"]}}},{"type":"function","function":{"name":"cast_float","description":"Cast
           the input argument x to a float.","parameters":{"type":"object","properties":{"x":{"title":"X","type":"string"}},"required":["x"]}}},{"type":"function","function":{"name":"cast_int","description":"Cast
           the input argument x to an integer.","parameters":{"type":"object","properties":{"x":{"title":"X","type":"number"}},"required":["x"]}}},{"type":"function","function":{"name":"get_random_int","description":"Get
           a random integer in 1 to 10.","parameters":{"type":"object","properties":{},"required":[]}}}],"messages":[{"role":"user","content":"Cast
           ''5.5'' to a float, then to an integer, and finally use it to write a story
-<<<<<<< HEAD
-          of that many words."},{"role":"assistant","content":null,"function_call":null,"tool_calls":[{"id":"call_FyvCskGC6sPs0Y6yRC3ibHw3","type":"function","function":{"arguments":"{\"x\":
-          \"5.5\"}","name":"cast_float"}}]}],"hide_old_env_states":false,"hide_old_action_content":false},0.0]'
-      headers:
-        content-length:
-          - "1597"
-=======
           of that many words."},{"role":"assistant","content":null,"function_call":null,"tool_calls":[{"id":"call_fuaH5espIgw5CTqQ88C5Trp0","type":"function","function":{"arguments":"{\"x\":
           \"5.5\"}","name":"cast_float"}}]}],"hide_old_env_states":false,"hide_old_action_content":false},0.0]'
       headers:
         content-length:
           - "1445"
->>>>>>> 27cc9ea2
         content-type:
           - application/json
       status:
@@ -752,35 +542,21 @@
   - request:
       body:
         '{"messages":[{"role":"user","content":"Cast ''5.5'' to a float, then to
-<<<<<<< HEAD
-        an integer, and finally use it to write a story of that many words."},{"role":"assistant","content":null,"function_call":null,"tool_calls":[{"id":"call_FyvCskGC6sPs0Y6yRC3ibHw3","type":"function","function":{"arguments":"{\"x\":
-        \"5.5\"}","name":"cast_float"}}]},{"role":"tool","content":"5.5","name":"cast_float","tool_call_id":"call_FyvCskGC6sPs0Y6yRC3ibHw3"}],"model":"gpt-4o-2024-11-20","max_tokens":4096,"n":1,"temperature":0.1,"tool_choice":"required","tools":[{"type":"function","function":{"name":"print_story","description":"Print
-        a story.","parameters":{"type":"object","properties":{"story":{"description":"Story
-        to print.","title":"Story","type":"string"}},"required":["story"]}}},{"type":"function","function":{"name":"cast_float","description":"Cast
-        the input argument x to a float.","parameters":{"type":"object","properties":{"x":{"title":"X","type":"string"}},"required":["x"]}}},{"type":"function","function":{"name":"cast_int","description":"Cast
-        the input argument x to an integer.","parameters":{"type":"object","properties":{"x":{"title":"X","type":"number"}},"required":["x"]}}},{"type":"function","function":{"name":"get_random_int","description":"Get
-        a random integer in 1 to 10.","parameters":{"type":"object","properties":{},"required":[]}}}]}'
-=======
         an integer, and finally use it to write a story of that many words."},{"role":"assistant","content":null,"function_call":null,"tool_calls":[{"id":"call_fuaH5espIgw5CTqQ88C5Trp0","type":"function","function":{"arguments":"{\"x\":
         \"5.5\"}","name":"cast_float"}}]},{"role":"tool","content":"5.5","name":"cast_float","tool_call_id":"call_fuaH5espIgw5CTqQ88C5Trp0"}],"model":"gpt-4o-2024-11-20","n":1,"temperature":0.1,"tool_choice":"required","tools":[{"type":"function","function":{"name":"print_story","description":"Print
         a story.","parameters":{"type":"object","properties":{"story":{"description":"Story
         to print.","title":"Story","type":"string"}},"required":["story"]}}},{"type":"function","function":{"name":"cast_float","description":"Cast
         the input argument x to a float.","parameters":{"type":"object","properties":{"x":{"title":"X","type":"string"}},"required":["x"]}}},{"type":"function","function":{"name":"cast_int","description":"Cast
         the input argument x to an integer.","parameters":{"type":"object","properties":{"x":{"title":"X","type":"number"}},"required":["x"]}}}]}'
->>>>>>> 27cc9ea2
-      headers:
-        accept:
-          - application/json
-        accept-encoding:
-          - gzip, deflate
-        connection:
-          - keep-alive
-        content-length:
-<<<<<<< HEAD
-          - "1340"
-=======
+      headers:
+        accept:
+          - application/json
+        accept-encoding:
+          - gzip, deflate
+        connection:
+          - keep-alive
+        content-length:
           - "1155"
->>>>>>> 27cc9ea2
         content-type:
           - application/json
         host:
@@ -812,17 +588,6 @@
     response:
       body:
         string: !!binary |
-<<<<<<< HEAD
-          H4sIAAAAAAAAAwAAAP//jFPBbtswDL37KwSek8Jx0gbzbQG6AFuwHgZs2NbBUCXa0SpLmkS16YL8
-          +2A7sZ0uA+aDIfCR75FP1D5hDJSEnIHYchK109NVVkvcftz9vt28XT+beEebzQf6Km8+72KASVNh
-          H36ioFPVlbC100jKmg4WHjlhwzpbLtI0nc+zrAVqK1E3ZZWj6cJOszRbTGezaZYeC7dWCQyQs+8J
-          Y4zt23/TopG4g5ylk1OkxhB4hZD3SYyBt7qJAA9BBeKGYDKAwhpC03RtotYjgKzVheBaD8Ldtx+d
-          B5+41gV/foxPv/iXd+u7b3G9WqpPtysjX96P9DrqF9c2VEYjen9GeB/PX4kxBobX2AkGKtTZLMcM
-          7qtYo6Gmb9jfw+4e8uur6wOcJR6SS+cfIwM8ljFwfXTmGD/0VmtbOW8fwivnoFRGhW3hkYd2grGR
-          yUmt1YF4dlfgvK0dFWQf0YR2TW46VhhWaYweQbLE9Sj+Zj65wFdIJK7ay+z3R3CxRTmUDnvEo1R2
-          BCSj2f/u5hJ3N78y1f/QD4AQ6Ahl4TxKJc4nHtI8Ni/tX2m9y23DENA/KYEFKfTNfUgsedTd4kB4
-          CYR1USpToXdetS8BSlcsxazMBAoxh+SQ/AEAAP//AwDDInZsEgQAAA==
-=======
           H4sIAAAAAAAAA4xTTW/bMAy9+1cIPMeF7SbL4GOLbcCwQ1FgTYB1MFSZtrXKkirRa7Ig/33wR2yn
           S4H5YAh85HvkE3UIGAOZQ8pAVJxEbVV4k+j4Vjz4V/9An+7xy8Z9/yrv7jbl63ZzA4u2wjz9QkGn
           qithaquQpNE9LBxywpY1Xi+jKFquPyYdUJscVVtWWgqXJkyiZBnGcZhEQ2FlpEAPKfsRMMbYofu3
@@ -832,14 +597,9 @@
           FVhnaksZmWfULW28+tCzwrRKM3Q9gGSIq3n8enGBL8uRuOwuc9wfwUWF+VQ67RFvcmlmQDCb/d9u
           LnH380td/g/9BAiBljDPrMNcivOJpzSH7Ut7L210uWsYPLrfUmBGEl17HzkWvFH94oDfe8I6K6Qu
           0Vknu5cAhc3WIi4SgUJcQ3AM/gIAAP//AwD/4YRYEgQAAA==
->>>>>>> 27cc9ea2
       headers:
         CF-RAY:
-<<<<<<< HEAD
-          - 91499d7dfdfdeb20-SJC
-=======
           - 9149c11edc3e9e70-SJC
->>>>>>> 27cc9ea2
         Connection:
           - keep-alive
         Content-Encoding:
@@ -847,11 +607,7 @@
         Content-Type:
           - application/json
         Date:
-<<<<<<< HEAD
-          - Wed, 19 Feb 2025 22:15:23 GMT
-=======
           - Wed, 19 Feb 2025 22:39:42 GMT
->>>>>>> 27cc9ea2
         Server:
           - cloudflare
         Set-Cookie:
@@ -873,11 +629,7 @@
         openai-organization:
           - future-house-xr4tdh
         openai-processing-ms:
-<<<<<<< HEAD
-          - "668"
-=======
           - "647"
->>>>>>> 27cc9ea2
         openai-version:
           - "2020-10-01"
         strict-transport-security:
@@ -895,11 +647,7 @@
         x-ratelimit-reset-tokens:
           - 8ms
         x-request-id:
-<<<<<<< HEAD
-          - req_5bba76f9c07dec1c597466a7e4569bd3
-=======
           - req_7799f1b333a6a2fd563957156e3a6392
->>>>>>> 27cc9ea2
       status:
         code: 200
         message: OK
@@ -909,18 +657,10 @@
         a story.","parameters":{"type":"object","properties":{"story":{"description":"Story
         to print.","title":"Story","type":"string"}},"required":["story"]}}},{"type":"function","info":{"name":"cast_float","description":"Cast
         the input argument x to a float.","parameters":{"type":"object","properties":{"x":{"title":"X","type":"string"}},"required":["x"]}}},{"type":"function","info":{"name":"cast_int","description":"Cast
-<<<<<<< HEAD
-        the input argument x to an integer.","parameters":{"type":"object","properties":{"x":{"title":"X","type":"number"}},"required":["x"]}}},{"type":"function","info":{"name":"get_random_int","description":"Get
-        a random integer in 1 to 10.","parameters":{"type":"object","properties":{},"required":[]}}}],"messages":[{"role":"user","content":"Cast
-        ''5.5'' to a float, then to an integer, and finally use it to write a story
-        of that many words."},{"role":"assistant","content":null,"function_call":null,"tool_calls":[{"id":"call_FyvCskGC6sPs0Y6yRC3ibHw3","type":"function","function":{"arguments":"{\"x\":
-        \"5.5\"}","name":"cast_float"}}]}],"hide_old_env_states":false,"hide_old_action_content":false},"obs":[{"role":"tool","content":"5.5","name":"cast_float","tool_call_id":"call_FyvCskGC6sPs0Y6yRC3ibHw3"}],"training":false}'
-=======
         the input argument x to an integer.","parameters":{"type":"object","properties":{"x":{"title":"X","type":"number"}},"required":["x"]}}}],"messages":[{"role":"user","content":"Cast
         ''5.5'' to a float, then to an integer, and finally use it to write a story
         of that many words."},{"role":"assistant","content":null,"function_call":null,"tool_calls":[{"id":"call_fuaH5espIgw5CTqQ88C5Trp0","type":"function","function":{"arguments":"{\"x\":
         \"5.5\"}","name":"cast_float"}}]}],"hide_old_env_states":false,"hide_old_action_content":false},"obs":[{"role":"tool","content":"5.5","name":"cast_float","tool_call_id":"call_fuaH5espIgw5CTqQ88C5Trp0"}],"training":false}'
->>>>>>> 27cc9ea2
       headers:
         accept:
           - "*/*"
@@ -929,11 +669,7 @@
         connection:
           - keep-alive
         content-length:
-<<<<<<< HEAD
-          - "1330"
-=======
           - "1167"
->>>>>>> 27cc9ea2
         content-type:
           - application/json
         host:
@@ -945,34 +681,20 @@
     response:
       body:
         string:
-<<<<<<< HEAD
-          '[{"call_id":{"run_id":"e51c8b57-9ca4-4a2d-b0ad-576c748ff2b5","fwd_id":"348525b3-8a5a-4429-9d8f-12ce2d7a1b91"},"op_name":"_llm_call_op","op_class_name":"ldp.graph.common_ops.LLMCallOp","value":{"role":"assistant","content":null,"function_call":null,"tool_calls":[{"id":"call_awkuvqaWFGOZuGB7iSEBndyJ","type":"function","function":{"arguments":"{\"x\":
-          5.5}","name":"cast_int"}}]}},{"tools":[{"type":"function","function":{"name":"print_story","description":"Print
-=======
           '[{"call_id":{"run_id":"29798b77-4af6-40f2-9134-e6620419f59d","fwd_id":"d542edaf-c422-4b6b-9750-70c356765425"},"op_name":"_llm_call_op","op_class_name":"ldp.graph.common_ops.LLMCallOp","value":{"role":"assistant","content":null,"function_call":null,"tool_calls":[{"id":"call_tFgRLqXxhXfhyWXsokqppezh","type":"function","function":{"arguments":"{\"x\":
           5.5}","name":"cast_int"}}]},"logprob":null},{"tools":[{"type":"function","function":{"name":"print_story","description":"Print
->>>>>>> 27cc9ea2
           a story.","parameters":{"type":"object","properties":{"story":{"description":"Story
           to print.","title":"Story","type":"string"}},"required":["story"]}}},{"type":"function","function":{"name":"cast_float","description":"Cast
           the input argument x to a float.","parameters":{"type":"object","properties":{"x":{"title":"X","type":"string"}},"required":["x"]}}},{"type":"function","function":{"name":"cast_int","description":"Cast
           the input argument x to an integer.","parameters":{"type":"object","properties":{"x":{"title":"X","type":"number"}},"required":["x"]}}},{"type":"function","function":{"name":"get_random_int","description":"Get
           a random integer in 1 to 10.","parameters":{"type":"object","properties":{},"required":[]}}}],"messages":[{"role":"user","content":"Cast
           ''5.5'' to a float, then to an integer, and finally use it to write a story
-<<<<<<< HEAD
-          of that many words."},{"role":"assistant","content":null,"function_call":null,"tool_calls":[{"id":"call_FyvCskGC6sPs0Y6yRC3ibHw3","type":"function","function":{"arguments":"{\"x\":
-          \"5.5\"}","name":"cast_float"}}]},{"role":"tool","content":"5.5","name":"cast_float","tool_call_id":"call_FyvCskGC6sPs0Y6yRC3ibHw3"},{"role":"assistant","content":null,"function_call":null,"tool_calls":[{"id":"call_awkuvqaWFGOZuGB7iSEBndyJ","type":"function","function":{"arguments":"{\"x\":
-          5.5}","name":"cast_int"}}]}],"hide_old_env_states":false,"hide_old_action_content":false},0.0]'
-      headers:
-        content-length:
-          - "1877"
-=======
           of that many words."},{"role":"assistant","content":null,"function_call":null,"tool_calls":[{"id":"call_fuaH5espIgw5CTqQ88C5Trp0","type":"function","function":{"arguments":"{\"x\":
           \"5.5\"}","name":"cast_float"}}]},{"role":"tool","content":"5.5","name":"cast_float","tool_call_id":"call_fuaH5espIgw5CTqQ88C5Trp0"},{"role":"assistant","content":null,"function_call":null,"tool_calls":[{"id":"call_tFgRLqXxhXfhyWXsokqppezh","type":"function","function":{"arguments":"{\"x\":
           5.5}","name":"cast_int"}}]}],"hide_old_env_states":false,"hide_old_action_content":false},0.0]'
       headers:
         content-length:
           - "1725"
->>>>>>> 27cc9ea2
         content-type:
           - application/json
       status:
