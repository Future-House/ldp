interactions:
  - request:
      body: ""
      headers:
        accept:
          - "*/*"
        accept-encoding:
          - gzip, deflate
        connection:
          - keep-alive
        host:
          - testserver
        user-agent:
          - python-httpx/0.28.1
      method: GET
      uri: http://testserver/info
    response:
      body:
        string: '{"agent_type":"SimpleAgent"}'
      headers:
        content-length:
          - "28"
        content-type:
          - application/json
      status:
        code: 200
        message: OK
  - request:
      body:
        '[{"type":"function","info":{"name":"print_story","description":"Print a
        story.","parameters":{"type":"object","properties":{"story":{"description":"Story
        to print.","title":"Story","type":"string"}},"required":["story"]}}},{"type":"function","info":{"name":"cast_float","description":"Cast
        the input argument x to a float.","parameters":{"type":"object","properties":{"x":{"title":"X","type":"string"}},"required":["x"]}}},{"type":"function","info":{"name":"cast_int","description":"Cast
<<<<<<< HEAD
        the input argument x to an integer.","parameters":{"type":"object","properties":{"x":{"title":"X","type":"number"}},"required":["x"]}}}]'
=======
        the input argument x to an integer.","parameters":{"type":"object","properties":{"x":{"title":"X","type":"number"}},"required":["x"]}}},{"type":"function","info":{"name":"get_random_int","description":"Get
        a random integer in 1 to 10.","parameters":{"type":"object","properties":{},"required":[]}}}]'
>>>>>>> ab90a2a6
      headers:
        accept:
          - "*/*"
        accept-encoding:
          - gzip, deflate
        connection:
          - keep-alive
        content-length:
<<<<<<< HEAD
          - "624"
=======
          - "787"
>>>>>>> ab90a2a6
        content-type:
          - application/json
        host:
          - testserver
        user-agent:
          - python-httpx/0.28.1
      method: POST
      uri: http://testserver/init_state
    response:
      body:
        string:
          '{"tools":[{"type":"function","function":{"name":"print_story","description":"Print
          a story.","parameters":{"type":"object","properties":{"story":{"description":"Story
          to print.","title":"Story","type":"string"}},"required":["story"]}}},{"type":"function","function":{"name":"cast_float","description":"Cast
          the input argument x to a float.","parameters":{"type":"object","properties":{"x":{"title":"X","type":"string"}},"required":["x"]}}},{"type":"function","function":{"name":"cast_int","description":"Cast
<<<<<<< HEAD
          the input argument x to an integer.","parameters":{"type":"object","properties":{"x":{"title":"X","type":"number"}},"required":["x"]}}}],"messages":[],"hide_old_env_states":false,"hide_old_action_content":false}'
      headers:
        content-length:
          - "720"
=======
          the input argument x to an integer.","parameters":{"type":"object","properties":{"x":{"title":"X","type":"number"}},"required":["x"]}}},{"type":"function","function":{"name":"get_random_int","description":"Get
          a random integer in 1 to 10.","parameters":{"type":"object","properties":{},"required":[]}}}],"messages":[],"hide_old_env_states":false,"hide_old_action_content":false}'
      headers:
        content-length:
          - "887"
>>>>>>> ab90a2a6
        content-type:
          - application/json
      status:
        code: 200
        message: OK
  - request:
      body:
        '{"messages":[{"role":"user","content":"Cast ''5.5'' to a float, then to
        an integer, and finally use it to write a story of that many words."}],"model":"gpt-4o-2024-11-20","n":1,"temperature":0.1,"tool_choice":"required","tools":[{"type":"function","function":{"name":"print_story","description":"Print
        a story.","parameters":{"type":"object","properties":{"story":{"description":"Story
        to print.","title":"Story","type":"string"}},"required":["story"]}}},{"type":"function","function":{"name":"cast_float","description":"Cast
        the input argument x to a float.","parameters":{"type":"object","properties":{"x":{"title":"X","type":"string"}},"required":["x"]}}},{"type":"function","function":{"name":"cast_int","description":"Cast
<<<<<<< HEAD
        the input argument x to an integer.","parameters":{"type":"object","properties":{"x":{"title":"X","type":"number"}},"required":["x"]}}}]}'
=======
        the input argument x to an integer.","parameters":{"type":"object","properties":{"x":{"title":"X","type":"number"}},"required":["x"]}}},{"type":"function","function":{"name":"get_random_int","description":"Get
        a random integer in 1 to 10.","parameters":{"type":"object","properties":{},"required":[]}}}]}'
>>>>>>> ab90a2a6
      headers:
        accept:
          - application/json
        accept-encoding:
          - gzip, deflate
        connection:
          - keep-alive
        content-length:
<<<<<<< HEAD
          - "863"
=======
          - "1030"
>>>>>>> ab90a2a6
        content-type:
          - application/json
        host:
          - api.openai.com
        user-agent:
          - AsyncOpenAI/Python 1.63.0
        x-stainless-arch:
          - arm64
        x-stainless-async:
          - async:asyncio
        x-stainless-lang:
          - python
        x-stainless-os:
          - MacOS
        x-stainless-package-version:
          - 1.63.0
        x-stainless-raw-response:
          - "true"
        x-stainless-read-timeout:
          - "120.0"
        x-stainless-retry-count:
          - "0"
        x-stainless-runtime:
          - CPython
        x-stainless-runtime-version:
          - 3.12.9
      method: POST
      uri: https://api.openai.com/v1/chat/completions
    response:
      body:
        string: !!binary |
<<<<<<< HEAD
          H4sIAAAAAAAAAwAAAP//jFNRa9swEH73rxD3nBTbdZbMby2UdmGUPaSD0QyjyGdHnSwJ6bwlhPz3
          YTu1nSyD+sGI++6+7+7T6RAwBjKHlIHYchKVVdP7WEd33x/1c7GoEXez+5e3P3r/NLtbfnsOYdJU
          mM0bCnqvuhGmsgpJGt3BwiEnbFijeRKGYTJfhC1QmRxVU1ZamiZmGodxMo2iaXziFVsjBXpI2WvA
          GGOH9t+0qHPcQcpamjZSofe8REj7JMbAGdVEgHsvPXFNMBlAYTShbrrWtVIjgIxRmeBKDcLddxid
          B5+4UtmP1cti9UDFxi9Xywf1pBR9uV2ZryO9jnpv24aKWovenxHex9MLMcZA8wo7QU9ZoQyni2rG
          gLuyrlBT0zkc1rBbQ7qG2c1sDUc4Sz4G184/RzY4LGrP1cmfU/zYG65MaZ3Z+Av/oJBa+m3mkPt2
          jrGdwbtaqwP12Y2BdaaylJH5hbqhjeLPHSsMCzVC5yeQDHE1iiefJlf4shyJy/ZK+y0SXGwxH0qH
          beJ1Ls0ICEaz/9vNNe5ufqnLj9APgBBoCfPMOsylOJ94SHPYvLf/pfUutw2DR/dbCsxIomvuI8eC
          16pbHvB7T1hlhdQlOutk+x6gsNlcREUsUIhbCI7BXwAAAP//AwAW9+DiGAQAAA==
      headers:
        CF-RAY:
          - 9149c1134fa89e70-SJC
=======
          H4sIAAAAAAAAA4xTwW7bMAy9+ysEnpPCdtwE8zEbMBQbtl7arlsGQ5VpR50sqRLdNAjy74XtxHay
          DJgPhsBHvkc+UbuAMZA5pAzEmpOorJouY317s3le+uV9bGcPm+THy+L2c3Xz8dPjw1eYNBXm6RkF
          HauuhKmsQpJGd7BwyAkb1miRhGE4jxfzFqhMjqopKy1NEzONwziZRtE0Dg+FayMFekjZr4Axxnbt
          v2lR5/gGKQsnx0iF3vMSIe2TGANnVBMB7r30xDXBZACF0YS66VrXSo0AMkZlgis1CHffbnQefOJK
          ZdvN4+zu/osRVEY/v3+7S8z2JXx9m4/0OuqtbRsqai16f0Z4H0/PxBgDzSvsBD1lhTKczqoZA+7K
          ukJNTeewW8HbCtIVXF9dr2APJ8n74NL598gGh0XtuTr4c4jve8OVKa0zT/7MPyikln6dOeS+nWNs
          Z3BUa3WgPrkxsM5UljIyf1A3tFHyoWOFYaFG6OIAkiGuRvH5fHKBL8uRuGyvtN8iwcUa86F02CZe
          59KMgGA0+9/dXOLu5pe6/B/6ARACLWGeWYe5FKcTD2kOm/f2r7Te5bZh8OhepcCMJLrmPnIseK26
          5QG/9YRVVkhdorNOtu8BCpstRFTEAoWYQbAP3gEAAP//AwDdW3QZGAQAAA==
      headers:
        CF-RAY:
          - 9149e599b92567fe-SJC
>>>>>>> ab90a2a6
        Connection:
          - keep-alive
        Content-Encoding:
          - gzip
        Content-Type:
          - application/json
        Date:
<<<<<<< HEAD
          - Wed, 19 Feb 2025 22:39:40 GMT
        Server:
          - cloudflare
        Set-Cookie:
          - __cf_bm=CplDfXNSMeB_W_omIm9jlExwihb9Js5rO_Lnu_XwumQ-1740004780-1.0.1.1-qGa4t0BYlRYKG_QjxUPaRIF0wYWGpoP2GnKglOGhFxAdyWVgD.FkR1Zr51dMM8NaqOzsEfUwTLppjXSvnhdjhw;
            path=/; expires=Wed, 19-Feb-25 23:09:40 GMT; domain=.api.openai.com; HttpOnly;
            Secure; SameSite=None
          - _cfuvid=Lcks9pplSt_WzWLGIXc9Ji2TuhyQCZ9s5Rk6CkFPwpQ-1740004780743-0.0.1.1-604800000;
=======
          - Wed, 19 Feb 2025 23:04:37 GMT
        Server:
          - cloudflare
        Set-Cookie:
          - __cf_bm=bjc1NVYTSMFxgwvSmpLNzPmBM21XkbHzHzNv9ivZ94U-1740006277-1.0.1.1-OuNnBbF_TNq2vicV_RKEDVoibpyYRyphSgthVvetGJa8lTjhSHnyo29ZoK3ncboME5jR6.Grz8TjmaR_cRO9VA;
            path=/; expires=Wed, 19-Feb-25 23:34:37 GMT; domain=.api.openai.com; HttpOnly;
            Secure; SameSite=None
          - _cfuvid=CvqGhbS0OqgV5p9AtJu6HEEH4U0.W3zlMGyrsTUBxvY-1740006277001-0.0.1.1-604800000;
>>>>>>> ab90a2a6
            path=/; domain=.api.openai.com; HttpOnly; Secure; SameSite=None
        Transfer-Encoding:
          - chunked
        X-Content-Type-Options:
          - nosniff
        access-control-expose-headers:
          - X-Request-ID
        alt-svc:
          - h3=":443"; ma=86400
        cf-cache-status:
          - DYNAMIC
        openai-organization:
          - future-house-xr4tdh
        openai-processing-ms:
<<<<<<< HEAD
          - "566"
=======
          - "754"
>>>>>>> ab90a2a6
        openai-version:
          - "2020-10-01"
        strict-transport-security:
          - max-age=31536000; includeSubDomains; preload
        x-ratelimit-limit-requests:
          - "10000"
        x-ratelimit-limit-tokens:
          - "30000000"
        x-ratelimit-remaining-requests:
          - "9999"
        x-ratelimit-remaining-tokens:
          - "29995877"
        x-ratelimit-reset-requests:
          - 6ms
        x-ratelimit-reset-tokens:
          - 8ms
        x-request-id:
<<<<<<< HEAD
          - req_1384580ce96868d0f6328a9db19fdefa
=======
          - req_872b5b0fc99b6a6bd9ba616683acac0f
>>>>>>> ab90a2a6
      status:
        code: 200
        message: OK
  - request:
      body:
        '{"agent_state":{"tools":[{"type":"function","info":{"name":"print_story","description":"Print
        a story.","parameters":{"type":"object","properties":{"story":{"description":"Story
        to print.","title":"Story","type":"string"}},"required":["story"]}}},{"type":"function","info":{"name":"cast_float","description":"Cast
        the input argument x to a float.","parameters":{"type":"object","properties":{"x":{"title":"X","type":"string"}},"required":["x"]}}},{"type":"function","info":{"name":"cast_int","description":"Cast
<<<<<<< HEAD
        the input argument x to an integer.","parameters":{"type":"object","properties":{"x":{"title":"X","type":"number"}},"required":["x"]}}}],"messages":[],"hide_old_env_states":false,"hide_old_action_content":false},"obs":[{"role":"user","content":"Cast
=======
        the input argument x to an integer.","parameters":{"type":"object","properties":{"x":{"title":"X","type":"number"}},"required":["x"]}}},{"type":"function","info":{"name":"get_random_int","description":"Get
        a random integer in 1 to 10.","parameters":{"type":"object","properties":{},"required":[]}}}],"messages":[],"hide_old_env_states":false,"hide_old_action_content":false},"obs":[{"role":"user","content":"Cast
>>>>>>> ab90a2a6
        ''5.5'' to a float, then to an integer, and finally use it to write a story
        of that many words."}],"training":false}'
      headers:
        accept:
          - "*/*"
        accept-encoding:
          - gzip, deflate
        connection:
          - keep-alive
        content-length:
<<<<<<< HEAD
          - "876"
=======
          - "1039"
>>>>>>> ab90a2a6
        content-type:
          - application/json
        host:
          - testserver
        user-agent:
          - python-httpx/0.28.1
      method: POST
      uri: http://testserver/get_asv
    response:
      body:
        string:
<<<<<<< HEAD
          '[{"call_id":{"run_id":"8485f1db-b2f4-4965-a3ac-e005d9e48d9f","fwd_id":"18467316-cb4d-4d68-8efa-e9f05fd9c08c"},"op_name":"_llm_call_op","op_class_name":"ldp.graph.common_ops.LLMCallOp","value":{"role":"assistant","content":null,"function_call":null,"tool_calls":[{"id":"call_YTU8TEtfbsJTJElHlltI3ToL","type":"function","function":{"arguments":"{\"x\":
=======
          '[{"call_id":{"run_id":"4d749208-49f2-48b4-9905-71e3d0c80a11","fwd_id":"d27c08a6-77a3-4222-8d49-ecdb0e3825f6"},"op_name":"_llm_call_op","op_class_name":"ldp.graph.common_ops.LLMCallOp","value":{"role":"assistant","content":null,"function_call":null,"tool_calls":[{"id":"call_ywY3UVKoctg1ZONU4oyq0vx6","type":"function","function":{"arguments":"{\"x\":
>>>>>>> ab90a2a6
          \"5.5\"}","name":"cast_float"}}]},"logprob":null},{"tools":[{"type":"function","function":{"name":"print_story","description":"Print
          a story.","parameters":{"type":"object","properties":{"story":{"description":"Story
          to print.","title":"Story","type":"string"}},"required":["story"]}}},{"type":"function","function":{"name":"cast_float","description":"Cast
          the input argument x to a float.","parameters":{"type":"object","properties":{"x":{"title":"X","type":"string"}},"required":["x"]}}},{"type":"function","function":{"name":"cast_int","description":"Cast
          the input argument x to an integer.","parameters":{"type":"object","properties":{"x":{"title":"X","type":"number"}},"required":["x"]}}},{"type":"function","function":{"name":"get_random_int","description":"Get
          a random integer in 1 to 10.","parameters":{"type":"object","properties":{},"required":[]}}}],"messages":[{"role":"user","content":"Cast
          ''5.5'' to a float, then to an integer, and finally use it to write a story
<<<<<<< HEAD
          of that many words."},{"role":"assistant","content":null,"function_call":null,"tool_calls":[{"id":"call_YTU8TEtfbsJTJElHlltI3ToL","type":"function","function":{"arguments":"{\"x\":
          \"5.5\"}","name":"cast_float"}}]}],"hide_old_env_states":false,"hide_old_action_content":false},0.0]'
      headers:
        content-length:
          - "1445"
=======
          of that many words."},{"role":"assistant","content":null,"function_call":null,"tool_calls":[{"id":"call_ywY3UVKoctg1ZONU4oyq0vx6","type":"function","function":{"arguments":"{\"x\":
          \"5.5\"}","name":"cast_float"}}]}],"hide_old_env_states":false,"hide_old_action_content":false},0.0]'
      headers:
        content-length:
          - "1612"
>>>>>>> ab90a2a6
        content-type:
          - application/json
      status:
        code: 200
        message: OK
  - request:
      body:
        '{"messages":[{"role":"user","content":"Cast ''5.5'' to a float, then to
        an integer, and finally use it to write a story of that many words."}],"model":"gpt-4o-2024-11-20","n":1,"temperature":0.1,"tool_choice":"required","tools":[{"type":"function","function":{"name":"print_story","description":"Print
        a story.","parameters":{"type":"object","properties":{"story":{"description":"Story
        to print.","title":"Story","type":"string"}},"required":["story"]}}},{"type":"function","function":{"name":"cast_float","description":"Cast
        the input argument x to a float.","parameters":{"type":"object","properties":{"x":{"title":"X","type":"string"}},"required":["x"]}}},{"type":"function","function":{"name":"cast_int","description":"Cast
<<<<<<< HEAD
        the input argument x to an integer.","parameters":{"type":"object","properties":{"x":{"title":"X","type":"number"}},"required":["x"]}}}]}'
=======
        the input argument x to an integer.","parameters":{"type":"object","properties":{"x":{"title":"X","type":"number"}},"required":["x"]}}},{"type":"function","function":{"name":"get_random_int","description":"Get
        a random integer in 1 to 10.","parameters":{"type":"object","properties":{},"required":[]}}}]}'
>>>>>>> ab90a2a6
      headers:
        accept:
          - application/json
        accept-encoding:
          - gzip, deflate
        connection:
          - keep-alive
        content-length:
<<<<<<< HEAD
          - "863"
=======
          - "1030"
>>>>>>> ab90a2a6
        content-type:
          - application/json
        host:
          - api.openai.com
        user-agent:
          - AsyncOpenAI/Python 1.63.0
        x-stainless-arch:
          - arm64
        x-stainless-async:
          - async:asyncio
        x-stainless-lang:
          - python
        x-stainless-os:
          - MacOS
        x-stainless-package-version:
          - 1.63.0
        x-stainless-raw-response:
          - "true"
        x-stainless-read-timeout:
          - "120.0"
        x-stainless-retry-count:
          - "0"
        x-stainless-runtime:
          - CPython
        x-stainless-runtime-version:
          - 3.12.9
      method: POST
      uri: https://api.openai.com/v1/chat/completions
    response:
      body:
        string: !!binary |
<<<<<<< HEAD
          H4sIAAAAAAAAAwAAAP//jFPBjpswEL3zFdacwwoo27TcdkVz4lC16qmpkNcewFtjW7ZpE0X59wrI
          gpOmUjkga97MezPP41NECAgOBQHWUc96I+PnTKVPef+UNWX3qWRDXj3TkvIdF7+/VLAZK/TLKzL/
          VvXAdG8keqHVDDOL1OPImm7zJEny7YdkAnrNUY5lrfFxruMsyfI4TeMsuRR2WjB0UJDvESGEnKb/
          2KLieICCTDRTpEfnaItQLEmEgNVyjAB1TjhPlYfNCjKtPKqxazVIGQBea1kzKuUqPH+n4Lz6RKWs
          j11ZVuqbej0ceCWSz9mu31Vp9jXQm6mPZmqoGRRb/AnwJV7ciBECivY4CzpfN1JTf1NNCFDbDj0q
          P3YOpz0c9lDs4fHhcQ9nuEo+R/fOPwIbLDaDo/LizyV+XgyXujVWv7gb/6ARSriutkjdNEdoZ/Sm
          NunAcHVjYKzuja+9/olqpE2zjzMrrAsVoNsL6LWnMojn7zd3+GqOnorpSpctYpR1yNfSdZvowIUO
          gCiY/e9u7nHP8wvV/g/9CjCGxiOvjUUu2PXEa5rF8b39K21xeWoYHNpfgmHtBdrxPjg2dJDz8oA7
          Oo993QjVojVWTO8BGlNvWdpkDBl7B9E5+gMAAP//AwDi9DL+GAQAAA==
=======
          H4sIAAAAAAAAAwAAAP//jFNNb5tAEL3zK1ZztiOMsWk45tBKPbSRKrVR6whtlgG23a/uDlEiy/+9
          AmzAjiOVA1rNm3lv5u3sPmIMZAk5A9FwEtqp5V1i7j+vy3SDX+7TSqftA2U/Nz/uYu0bDouuwj79
          RkGnqhthtVNI0poBFh45Yce6ytI4jrdJlvWAtiWqrqx2tEztMomTdLlaLZP4WNhYKTBAzn5FjDG2
          7/9di6bEF8hZvDhFNIbAa4R8TGIMvFVdBHgIMhA3BIsJFNYQmq5r0yo1A8haVQiu1CQ8fPvZefKJ
          K1Vw+/erDTpbP9SbsL1Nn83Hb/7D908zvYH61fUNVa0Roz8zfIznF2KMgeEaB8FARaUsp4tqxoD7
          utVoqOsc9jt42UG+g83NZgcHOEs+RNfOjzMbPFZt4OrozzF+GA1XtnbePoUL/6CSRoam8MhDP8fc
          zuik1utAe3Zj4LzVjgqyf9B0tKv0dmCFaaFmaHYEyRJXs/h2u7jCV5RIXPZXOm6R4KLBciqdtom3
          pbQzIJrN/raba9zD/NLU/0M/AUKgIywL57GU4nziKc1j997eSxtd7huGgP5ZCixIou/uo8SKt2pY
          HgivgVAXlTQ1eudl/x6gckUmVlUiUIg1RIfoHwAAAP//AwADTTRkGAQAAA==
>>>>>>> ab90a2a6
      headers:
        CF-RAY:
<<<<<<< HEAD
          - 9149c1182ce79e70-SJC
=======
          - 9149e59f99b167fe-SJC
>>>>>>> ab90a2a6
        Connection:
          - keep-alive
        Content-Encoding:
          - gzip
        Content-Type:
          - application/json
        Date:
<<<<<<< HEAD
          - Wed, 19 Feb 2025 22:39:41 GMT
=======
          - Wed, 19 Feb 2025 23:04:37 GMT
>>>>>>> ab90a2a6
        Server:
          - cloudflare
        Set-Cookie:
          - __cf_bm=Pct.EIPF1NpB.X8IEVwbdcfCHj7lT1YeSc.JiSBxLtc-1740003321-1.0.1.1-7Qx.lVVKNZYdgobr4J7sdw_yQWzHnr9ltlpNk0X2lTVfrzbX1dqpMceXoKrjHnJh5RaSk7tDJVXhzGXiCbXwBw;
            path=/; expires=Wed, 19-Feb-25 22:45:21 GMT; domain=.api.openai.com; HttpOnly;
            Secure; SameSite=None
          - _cfuvid=8pZ.6wC_I7X9f86m8PnBJxJQdr_JxlXcf0ULnLrkaoA-1740003321796-0.0.1.1-604800000;
            path=/; domain=.api.openai.com; HttpOnly; Secure; SameSite=None
        Transfer-Encoding:
          - chunked
        X-Content-Type-Options:
          - nosniff
        access-control-expose-headers:
          - X-Request-ID
        alt-svc:
          - h3=":443"; ma=86400
        cf-cache-status:
          - DYNAMIC
        openai-organization:
          - future-house-xr4tdh
        openai-processing-ms:
<<<<<<< HEAD
          - "320"
=======
          - "755"
>>>>>>> ab90a2a6
        openai-version:
          - "2020-10-01"
        strict-transport-security:
          - max-age=31536000; includeSubDomains; preload
        x-ratelimit-limit-requests:
          - "10000"
        x-ratelimit-limit-tokens:
          - "30000000"
        x-ratelimit-remaining-requests:
          - "9999"
        x-ratelimit-remaining-tokens:
          - "29995877"
        x-ratelimit-reset-requests:
          - 6ms
        x-ratelimit-reset-tokens:
          - 8ms
        x-request-id:
<<<<<<< HEAD
          - req_98cd4b8a2288d096cf300716655ae7b4
=======
          - req_782db305d58608e86c31a5f4e8f5cc8d
>>>>>>> ab90a2a6
      status:
        code: 200
        message: OK
  - request:
      body:
        '{"agent_state":{"tools":[{"type":"function","info":{"name":"print_story","description":"Print
        a story.","parameters":{"type":"object","properties":{"story":{"description":"Story
        to print.","title":"Story","type":"string"}},"required":["story"]}}},{"type":"function","info":{"name":"cast_float","description":"Cast
        the input argument x to a float.","parameters":{"type":"object","properties":{"x":{"title":"X","type":"string"}},"required":["x"]}}},{"type":"function","info":{"name":"cast_int","description":"Cast
<<<<<<< HEAD
        the input argument x to an integer.","parameters":{"type":"object","properties":{"x":{"title":"X","type":"number"}},"required":["x"]}}}],"messages":[],"hide_old_env_states":false,"hide_old_action_content":false},"obs":[{"role":"user","content":"Cast
=======
        the input argument x to an integer.","parameters":{"type":"object","properties":{"x":{"title":"X","type":"number"}},"required":["x"]}}},{"type":"function","info":{"name":"get_random_int","description":"Get
        a random integer in 1 to 10.","parameters":{"type":"object","properties":{},"required":[]}}}],"messages":[],"hide_old_env_states":false,"hide_old_action_content":false},"obs":[{"role":"user","content":"Cast
>>>>>>> ab90a2a6
        ''5.5'' to a float, then to an integer, and finally use it to write a story
        of that many words."}],"training":false}'
      headers:
        accept:
          - "*/*"
        accept-encoding:
          - gzip, deflate
        connection:
          - keep-alive
        content-length:
<<<<<<< HEAD
          - "876"
=======
          - "1039"
>>>>>>> ab90a2a6
        content-type:
          - application/json
        host:
          - testserver
        user-agent:
          - python-httpx/0.28.1
      method: POST
      uri: http://testserver/get_asv
    response:
      body:
        string:
<<<<<<< HEAD
          '[{"call_id":{"run_id":"6eb4b547-31ea-4227-a147-c5cecb795992","fwd_id":"a1b57c3b-4446-40b7-8541-449f9f6d613a"},"op_name":"_llm_call_op","op_class_name":"ldp.graph.common_ops.LLMCallOp","value":{"role":"assistant","content":null,"function_call":null,"tool_calls":[{"id":"call_yhDDLnUnjxxdLi0P2FmFL12S","type":"function","function":{"arguments":"{\"x\":
=======
          '[{"call_id":{"run_id":"91034a11-4e6d-48fd-8824-1907eeff9fda","fwd_id":"83857337-3b1d-4ddc-953d-ea77a05eb0cf"},"op_name":"_llm_call_op","op_class_name":"ldp.graph.common_ops.LLMCallOp","value":{"role":"assistant","content":null,"function_call":null,"tool_calls":[{"id":"call_aoqOosm73Xg5s694vnFSr8VG","type":"function","function":{"arguments":"{\"x\":
>>>>>>> ab90a2a6
          \"5.5\"}","name":"cast_float"}}]},"logprob":null},{"tools":[{"type":"function","function":{"name":"print_story","description":"Print
          a story.","parameters":{"type":"object","properties":{"story":{"description":"Story
          to print.","title":"Story","type":"string"}},"required":["story"]}}},{"type":"function","function":{"name":"cast_float","description":"Cast
          the input argument x to a float.","parameters":{"type":"object","properties":{"x":{"title":"X","type":"string"}},"required":["x"]}}},{"type":"function","function":{"name":"cast_int","description":"Cast
          the input argument x to an integer.","parameters":{"type":"object","properties":{"x":{"title":"X","type":"number"}},"required":["x"]}}},{"type":"function","function":{"name":"get_random_int","description":"Get
          a random integer in 1 to 10.","parameters":{"type":"object","properties":{},"required":[]}}}],"messages":[{"role":"user","content":"Cast
          ''5.5'' to a float, then to an integer, and finally use it to write a story
<<<<<<< HEAD
          of that many words."},{"role":"assistant","content":null,"function_call":null,"tool_calls":[{"id":"call_yhDDLnUnjxxdLi0P2FmFL12S","type":"function","function":{"arguments":"{\"x\":
          \"5.5\"}","name":"cast_float"}}]}],"hide_old_env_states":false,"hide_old_action_content":false},0.0]'
      headers:
        content-length:
          - "1445"
=======
          of that many words."},{"role":"assistant","content":null,"function_call":null,"tool_calls":[{"id":"call_aoqOosm73Xg5s694vnFSr8VG","type":"function","function":{"arguments":"{\"x\":
          \"5.5\"}","name":"cast_float"}}]}],"hide_old_env_states":false,"hide_old_action_content":false},0.0]'
      headers:
        content-length:
          - "1612"
>>>>>>> ab90a2a6
        content-type:
          - application/json
      status:
        code: 200
        message: OK
  - request:
      body:
        '{"messages":[{"role":"user","content":"Cast ''5.5'' to a float, then to
        an integer, and finally use it to write a story of that many words."}],"model":"gpt-4o-2024-11-20","n":1,"temperature":0.1,"tool_choice":"required","tools":[{"type":"function","function":{"name":"print_story","description":"Print
        a story.","parameters":{"type":"object","properties":{"story":{"description":"Story
        to print.","title":"Story","type":"string"}},"required":["story"]}}},{"type":"function","function":{"name":"cast_float","description":"Cast
        the input argument x to a float.","parameters":{"type":"object","properties":{"x":{"title":"X","type":"string"}},"required":["x"]}}},{"type":"function","function":{"name":"cast_int","description":"Cast
<<<<<<< HEAD
        the input argument x to an integer.","parameters":{"type":"object","properties":{"x":{"title":"X","type":"number"}},"required":["x"]}}}]}'
=======
        the input argument x to an integer.","parameters":{"type":"object","properties":{"x":{"title":"X","type":"number"}},"required":["x"]}}},{"type":"function","function":{"name":"get_random_int","description":"Get
        a random integer in 1 to 10.","parameters":{"type":"object","properties":{},"required":[]}}}]}'
>>>>>>> ab90a2a6
      headers:
        accept:
          - application/json
        accept-encoding:
          - gzip, deflate
        connection:
          - keep-alive
        content-length:
<<<<<<< HEAD
          - "863"
=======
          - "1030"
>>>>>>> ab90a2a6
        content-type:
          - application/json
        host:
          - api.openai.com
        user-agent:
          - AsyncOpenAI/Python 1.63.0
        x-stainless-arch:
          - arm64
        x-stainless-async:
          - async:asyncio
        x-stainless-lang:
          - python
        x-stainless-os:
          - MacOS
        x-stainless-package-version:
          - 1.63.0
        x-stainless-raw-response:
          - "true"
        x-stainless-read-timeout:
          - "120.0"
        x-stainless-retry-count:
          - "0"
        x-stainless-runtime:
          - CPython
        x-stainless-runtime-version:
          - 3.12.9
      method: POST
      uri: https://api.openai.com/v1/chat/completions
    response:
      body:
        string: !!binary |
<<<<<<< HEAD
          H4sIAAAAAAAAAwAAAP//jFPBjtMwEL3nK6w5t6skJNuS4+4egLJCiJ7YIsvrTBKDYxvbgV1V/Xfk
          pE3SUiRyiKx5M+/NPI/3ESEgSigI8IZ53hq5vEtVcpc9PMrm9mGLn77kHzbdRqwfN/Zj+xUWoUI/
          f0fuT1U3XLdGohdaDTC3yDwG1mSVxXGcrdZJD7S6RBnKauOXmV6mcZotk2SZxsfCRguODgryFBFC
          yL7/hxZViS9QkHhxirToHKsRijGJELBahggw54TzTHlYTCDXyqMKXatOyhngtZaUMykn4eHbz86T
          T0xKWnXsXY7OvK9/5/fbn5/X6/t8a0080xuoX03fUNUpPvozw8d4cSFGCCjW4iDoPK2kZv6imhBg
          tu5aVD50DvsdvOyg2EF+k+/gAGfJh+ja+dvMBotV55g8+nOMH0bDpa6N1c/uwj+ohBKuoRaZ6+eY
          2xmd1Hod6M5uDIzVrfHU6x+oAm2Svh1YYVqoGbo6gl57Jmfx7HZxhY+W6Jnor3TcIs54g+VUOm0T
          60qhZ0A0m/3vbq5xD/MLVf8P/QRwjsZjSY3FUvDziac0i+G9/SttdLlvGBzaX4Ij9QJtuI8SK9bJ
          YXnAvTqPLa2EqtEaK/r3AJWhK55UKUfO30B0iP4AAAD//wMAHBDcGhgEAAA=
=======
          H4sIAAAAAAAAAwAAAP//jFPBjpswEL3zFdacwwpYliQcV+qFPTQrbS/bVMhrBvCusV3bbJNG+fcK
          SICkqVQOyJo3897M8/jgEQK8gJQAq6ljjRb+YyQ3T5ufr6vnzVoUu2qVvGS/8UvzvMvsCyy6CvX2
          jsydq+6YarRAx5UcYGaQOuxYw2UcBEESLVc90KgCRVdWaefHyo+CKPbD0I+CU2GtOEMLKfnuEULI
          of93LcoCd5CSYHGONGgtrRDSMYkQMEp0EaDWcuuodLCYQKakQ9l1LVshZoBTSuSMCjEJD99hdp58
          okLk61+7x/V7Euv7Ovt8/Rbsm69Y8yyb6Q3Ue903VLaSjf7M8DGeXokRApI2OAhal5dCUXdVTQhQ
          U7UNStd1Doct7LaQbuHh7mELR7hIPnq3zj9mNhgsW0vFyZ9T/DgaLlSljXqzV/5BySW3dW6Q2n6O
          uZ3eWa3XgfbixkAb1WiXO/WBsqMN4/XACtNCzdDlCXTKUTGLJ8niBl9eoKO8v9JxixhlNRZT6bRN
          tC24mgHebPa/u7nFPczPZfU/9BPAGGqHRa4NFpxdTjylGeze27/SRpf7hsGi+eQMc8fRdPdRYElb
          MSwP2L112OQllxUabXj/HqDU+ZKFZcSQsXvwjt4fAAAA//8DAEl1vBMYBAAA
>>>>>>> ab90a2a6
      headers:
        CF-RAY:
<<<<<<< HEAD
          - 9149c11b48069e70-SJC
=======
          - 9149e5a5789a67fe-SJC
>>>>>>> ab90a2a6
        Connection:
          - keep-alive
        Content-Encoding:
          - gzip
        Content-Type:
          - application/json
        Date:
<<<<<<< HEAD
          - Wed, 19 Feb 2025 22:39:41 GMT
=======
          - Wed, 19 Feb 2025 23:04:38 GMT
>>>>>>> ab90a2a6
        Server:
          - cloudflare
        Set-Cookie:
          - __cf_bm=NdxetZw25UjdXSl_DKWWPpawPE1hvIaJvgcfTVtlbGo-1740003322-1.0.1.1-bQ33Ku.kYkIwTrDhhT3gYSZQBYNGtHv1aKXntY2m5gazWfVCLWWVqQUnGZuRxEGKVctTT.m2hkcKhNd9si4MBw;
            path=/; expires=Wed, 19-Feb-25 22:45:22 GMT; domain=.api.openai.com; HttpOnly;
            Secure; SameSite=None
          - _cfuvid=p3W_dx77.Py8iz8AEDhcTN2pPnnq1B_kyo6iYPICXEM-1740003322433-0.0.1.1-604800000;
            path=/; domain=.api.openai.com; HttpOnly; Secure; SameSite=None
        Transfer-Encoding:
          - chunked
        X-Content-Type-Options:
          - nosniff
        access-control-expose-headers:
          - X-Request-ID
        alt-svc:
          - h3=":443"; ma=86400
        cf-cache-status:
          - DYNAMIC
        openai-organization:
          - future-house-xr4tdh
        openai-processing-ms:
<<<<<<< HEAD
          - "366"
=======
          - "433"
>>>>>>> ab90a2a6
        openai-version:
          - "2020-10-01"
        strict-transport-security:
          - max-age=31536000; includeSubDomains; preload
        x-ratelimit-limit-requests:
          - "10000"
        x-ratelimit-limit-tokens:
          - "30000000"
        x-ratelimit-remaining-requests:
          - "9999"
        x-ratelimit-remaining-tokens:
          - "29995878"
        x-ratelimit-reset-requests:
          - 6ms
        x-ratelimit-reset-tokens:
          - 8ms
        x-request-id:
<<<<<<< HEAD
          - req_f5ef35404524e4626afb761aa0e9d8d0
=======
          - req_2b2b56b27a70ac32bab411a050e5932b
>>>>>>> ab90a2a6
      status:
        code: 200
        message: OK
  - request:
      body:
        '{"agent_state":{"tools":[{"type":"function","info":{"name":"print_story","description":"Print
        a story.","parameters":{"type":"object","properties":{"story":{"description":"Story
        to print.","title":"Story","type":"string"}},"required":["story"]}}},{"type":"function","info":{"name":"cast_float","description":"Cast
        the input argument x to a float.","parameters":{"type":"object","properties":{"x":{"title":"X","type":"string"}},"required":["x"]}}},{"type":"function","info":{"name":"cast_int","description":"Cast
<<<<<<< HEAD
        the input argument x to an integer.","parameters":{"type":"object","properties":{"x":{"title":"X","type":"number"}},"required":["x"]}}}],"messages":[],"hide_old_env_states":false,"hide_old_action_content":false},"obs":[{"role":"user","content":"Cast
=======
        the input argument x to an integer.","parameters":{"type":"object","properties":{"x":{"title":"X","type":"number"}},"required":["x"]}}},{"type":"function","info":{"name":"get_random_int","description":"Get
        a random integer in 1 to 10.","parameters":{"type":"object","properties":{},"required":[]}}}],"messages":[],"hide_old_env_states":false,"hide_old_action_content":false},"obs":[{"role":"user","content":"Cast
>>>>>>> ab90a2a6
        ''5.5'' to a float, then to an integer, and finally use it to write a story
        of that many words."}],"training":false}'
      headers:
        accept:
          - "*/*"
        accept-encoding:
          - gzip, deflate
        connection:
          - keep-alive
        content-length:
<<<<<<< HEAD
          - "876"
=======
          - "1039"
>>>>>>> ab90a2a6
        content-type:
          - application/json
        host:
          - testserver
        user-agent:
          - python-httpx/0.28.1
      method: POST
      uri: http://testserver/get_asv
    response:
      body:
        string:
<<<<<<< HEAD
          '[{"call_id":{"run_id":"a85b565c-7a67-46fb-b50c-d015bbf601f5","fwd_id":"10fabc43-a8bc-4b33-ade9-123c08ea31cf"},"op_name":"_llm_call_op","op_class_name":"ldp.graph.common_ops.LLMCallOp","value":{"role":"assistant","content":null,"function_call":null,"tool_calls":[{"id":"call_fuaH5espIgw5CTqQ88C5Trp0","type":"function","function":{"arguments":"{\"x\":
=======
          '[{"call_id":{"run_id":"ea83e0c8-198f-4ce2-b94d-93d717792f4a","fwd_id":"90e4e978-ec24-401a-8ac4-14566d89bb8c"},"op_name":"_llm_call_op","op_class_name":"ldp.graph.common_ops.LLMCallOp","value":{"role":"assistant","content":null,"function_call":null,"tool_calls":[{"id":"call_9wxB9j64p3hJvZU0ymOehiJJ","type":"function","function":{"arguments":"{\"x\":
>>>>>>> ab90a2a6
          \"5.5\"}","name":"cast_float"}}]},"logprob":null},{"tools":[{"type":"function","function":{"name":"print_story","description":"Print
          a story.","parameters":{"type":"object","properties":{"story":{"description":"Story
          to print.","title":"Story","type":"string"}},"required":["story"]}}},{"type":"function","function":{"name":"cast_float","description":"Cast
          the input argument x to a float.","parameters":{"type":"object","properties":{"x":{"title":"X","type":"string"}},"required":["x"]}}},{"type":"function","function":{"name":"cast_int","description":"Cast
          the input argument x to an integer.","parameters":{"type":"object","properties":{"x":{"title":"X","type":"number"}},"required":["x"]}}},{"type":"function","function":{"name":"get_random_int","description":"Get
          a random integer in 1 to 10.","parameters":{"type":"object","properties":{},"required":[]}}}],"messages":[{"role":"user","content":"Cast
          ''5.5'' to a float, then to an integer, and finally use it to write a story
<<<<<<< HEAD
          of that many words."},{"role":"assistant","content":null,"function_call":null,"tool_calls":[{"id":"call_fuaH5espIgw5CTqQ88C5Trp0","type":"function","function":{"arguments":"{\"x\":
          \"5.5\"}","name":"cast_float"}}]}],"hide_old_env_states":false,"hide_old_action_content":false},0.0]'
      headers:
        content-length:
          - "1445"
=======
          of that many words."},{"role":"assistant","content":null,"function_call":null,"tool_calls":[{"id":"call_9wxB9j64p3hJvZU0ymOehiJJ","type":"function","function":{"arguments":"{\"x\":
          \"5.5\"}","name":"cast_float"}}]}],"hide_old_env_states":false,"hide_old_action_content":false},0.0]'
      headers:
        content-length:
          - "1612"
>>>>>>> ab90a2a6
        content-type:
          - application/json
      status:
        code: 200
        message: OK
  - request:
      body:
        '{"messages":[{"role":"user","content":"Cast ''5.5'' to a float, then to
<<<<<<< HEAD
        an integer, and finally use it to write a story of that many words."},{"role":"assistant","content":null,"function_call":null,"tool_calls":[{"id":"call_fuaH5espIgw5CTqQ88C5Trp0","type":"function","function":{"arguments":"{\"x\":
        \"5.5\"}","name":"cast_float"}}]},{"role":"tool","content":"5.5","name":"cast_float","tool_call_id":"call_fuaH5espIgw5CTqQ88C5Trp0"}],"model":"gpt-4o-2024-11-20","n":1,"temperature":0.1,"tool_choice":"required","tools":[{"type":"function","function":{"name":"print_story","description":"Print
        a story.","parameters":{"type":"object","properties":{"story":{"description":"Story
        to print.","title":"Story","type":"string"}},"required":["story"]}}},{"type":"function","function":{"name":"cast_float","description":"Cast
        the input argument x to a float.","parameters":{"type":"object","properties":{"x":{"title":"X","type":"string"}},"required":["x"]}}},{"type":"function","function":{"name":"cast_int","description":"Cast
        the input argument x to an integer.","parameters":{"type":"object","properties":{"x":{"title":"X","type":"number"}},"required":["x"]}}}]}'
=======
        an integer, and finally use it to write a story of that many words."},{"role":"assistant","content":null,"function_call":null,"tool_calls":[{"id":"call_9wxB9j64p3hJvZU0ymOehiJJ","type":"function","function":{"arguments":"{\"x\":
        \"5.5\"}","name":"cast_float"}}]},{"role":"tool","content":"5.5","name":"cast_float","tool_call_id":"call_9wxB9j64p3hJvZU0ymOehiJJ"}],"model":"gpt-4o-2024-11-20","n":1,"temperature":0.1,"tool_choice":"required","tools":[{"type":"function","function":{"name":"print_story","description":"Print
        a story.","parameters":{"type":"object","properties":{"story":{"description":"Story
        to print.","title":"Story","type":"string"}},"required":["story"]}}},{"type":"function","function":{"name":"cast_float","description":"Cast
        the input argument x to a float.","parameters":{"type":"object","properties":{"x":{"title":"X","type":"string"}},"required":["x"]}}},{"type":"function","function":{"name":"cast_int","description":"Cast
        the input argument x to an integer.","parameters":{"type":"object","properties":{"x":{"title":"X","type":"number"}},"required":["x"]}}},{"type":"function","function":{"name":"get_random_int","description":"Get
        a random integer in 1 to 10.","parameters":{"type":"object","properties":{},"required":[]}}}]}'
>>>>>>> ab90a2a6
      headers:
        accept:
          - application/json
        accept-encoding:
          - gzip, deflate
        connection:
          - keep-alive
        content-length:
<<<<<<< HEAD
          - "1155"
=======
          - "1322"
>>>>>>> ab90a2a6
        content-type:
          - application/json
        host:
          - api.openai.com
        user-agent:
          - AsyncOpenAI/Python 1.63.0
        x-stainless-arch:
          - arm64
        x-stainless-async:
          - async:asyncio
        x-stainless-lang:
          - python
        x-stainless-os:
          - MacOS
        x-stainless-package-version:
          - 1.63.0
        x-stainless-raw-response:
          - "true"
        x-stainless-read-timeout:
          - "120.0"
        x-stainless-retry-count:
          - "0"
        x-stainless-runtime:
          - CPython
        x-stainless-runtime-version:
          - 3.12.9
      method: POST
      uri: https://api.openai.com/v1/chat/completions
    response:
      body:
        string: !!binary |
<<<<<<< HEAD
          H4sIAAAAAAAAA4xTTW/bMAy9+1cIPMeF7SbL4GOLbcCwQ1FgTYB1MFSZtrXKkirRa7Ig/33wR2yn
          S4H5YAh85HvkE3UIGAOZQ8pAVJxEbVV4k+j4Vjz4V/9An+7xy8Z9/yrv7jbl63ZzA4u2wjz9QkGn
          qithaquQpNE9LBxywpY1Xi+jKFquPyYdUJscVVtWWgqXJkyiZBnGcZhEQ2FlpEAPKfsRMMbYofu3
          Leocd5CyaHGK1Og9LxHSMYkxcEa1EeDeS09cEywmUBhNqNuudaPUDCBjVCa4UpNw/x1m58knrlRG
          n8v7by/bXbUtqv1m683zi7X4p5rp9dR72zVUNFqM/szwMZ6+EWMMNK+xF/SUybNZhgzuyqZGTW3f
          cHiE3SOkq6vVEc4Sj8Gl88+ZAQ6LxnM1ODPEj6PVypTWmSf/xjkopJa+yhxy300wNzI4qXU60Jzd
          FVhnaksZmWfULW28+tCzwrRKM3Q9gGSIq3n8enGBL8uRuOwuc9wfwUWF+VQ67RFvcmlmQDCb/d9u
          LnH380td/g/9BAiBljDPrMNcivOJpzSH7Ut7L210uWsYPLrfUmBGEl17HzkWvFH94oDfe8I6K6Qu
          0Vknu5cAhc3WIi4SgUJcQ3AM/gIAAP//AwD/4YRYEgQAAA==
      headers:
        CF-RAY:
          - 9149c11edc3e9e70-SJC
=======
          H4sIAAAAAAAAAwAAAP//jFNNb9swDL37Vwg8J4XtfNa37lAg6LpPrCu2DoZC07Y6WdIkeWgQ5L8P
          thPb6TJgPhgCH/ke+UTtA8ZAZJAwwJJ7rIycvonVh7vbr9sv4vHunX4ol9lssVhjucu/PW9g0lTo
          7TOhP1Vdoa6MJC+06mC0xD01rNFqHobhMl6tW6DSGcmmrDB+OtfTOIzn0yiaxuGxsNQCyUHCvgeM
          MbZv/02LKqMXSFg4OUUqco4XBEmfxBhYLZsIcOeE81x5mAwgauVJNV2rWsoR4LWWKXIpB+Hu24/O
          g09cyvTj9aftzT3ehEaF0ebt5vNtvf51//5xpNdR70zbUF4r7P0Z4X08eSXGGCheUSfofCrOZjlm
          cFvUFSnf9A37J3h5gmRxtTjAWeIhuHT+MTLAUl47Lo/OHOOH3mqpC2P11r1yDnKhhCtTS9y1E4yN
          DE5qrQ7UZ3cFxurK+NTrn6RcuybLjhWGVRqjR9Brz+Uofj2bXOBLM/JctJfZ7w9yLCkbSoc94nUm
          9AgIRrP/3c0l7m5+oYr/oR8ARDKestRYygSeTzykWWpe2r/SepfbhsGR/S2QUi/INveRUc5r2S0O
          uJ3zVKW5UAVZY0X7EiA36QqjPEZCnEFwCP4AAAD//wMAFYw3BxIEAAA=
      headers:
        CF-RAY:
          - 9149e5a92d0f67fe-SJC
>>>>>>> ab90a2a6
        Connection:
          - keep-alive
        Content-Encoding:
          - gzip
        Content-Type:
          - application/json
        Date:
<<<<<<< HEAD
          - Wed, 19 Feb 2025 22:39:42 GMT
=======
          - Wed, 19 Feb 2025 23:04:39 GMT
>>>>>>> ab90a2a6
        Server:
          - cloudflare
        Set-Cookie:
          - __cf_bm=1.O8Wso9mbdGbD.ZAaOTZsuXD7bfqvRNy2Syq3ekqAQ-1740003323-1.0.1.1-0f6S_AvwcLpZESOi4S_CwzbavJvmC9nGl7KvaQ_Eo6OB3R7AouSvO2dIqaUyPGZPzszdQqriCvkhOQSK1skdGg;
            path=/; expires=Wed, 19-Feb-25 22:45:23 GMT; domain=.api.openai.com; HttpOnly;
            Secure; SameSite=None
          - _cfuvid=_gWo4PRI1D1dY_mTKBuH7Y4XyDxd_kQgq4UjV.FAXHM-1740003323339-0.0.1.1-604800000;
            path=/; domain=.api.openai.com; HttpOnly; Secure; SameSite=None
        Transfer-Encoding:
          - chunked
        X-Content-Type-Options:
          - nosniff
        access-control-expose-headers:
          - X-Request-ID
        alt-svc:
          - h3=":443"; ma=86400
        cf-cache-status:
          - DYNAMIC
        openai-organization:
          - future-house-xr4tdh
        openai-processing-ms:
<<<<<<< HEAD
          - "647"
=======
          - "745"
>>>>>>> ab90a2a6
        openai-version:
          - "2020-10-01"
        strict-transport-security:
          - max-age=31536000; includeSubDomains; preload
        x-ratelimit-limit-requests:
          - "10000"
        x-ratelimit-limit-tokens:
          - "30000000"
        x-ratelimit-remaining-requests:
          - "9999"
        x-ratelimit-remaining-tokens:
          - "29995875"
        x-ratelimit-reset-requests:
          - 6ms
        x-ratelimit-reset-tokens:
          - 8ms
        x-request-id:
<<<<<<< HEAD
          - req_7799f1b333a6a2fd563957156e3a6392
=======
          - req_0cd7d38aac05fc5308cb2c58bb4c1066
>>>>>>> ab90a2a6
      status:
        code: 200
        message: OK
  - request:
      body:
        '{"agent_state":{"tools":[{"type":"function","info":{"name":"print_story","description":"Print
        a story.","parameters":{"type":"object","properties":{"story":{"description":"Story
        to print.","title":"Story","type":"string"}},"required":["story"]}}},{"type":"function","info":{"name":"cast_float","description":"Cast
        the input argument x to a float.","parameters":{"type":"object","properties":{"x":{"title":"X","type":"string"}},"required":["x"]}}},{"type":"function","info":{"name":"cast_int","description":"Cast
<<<<<<< HEAD
        the input argument x to an integer.","parameters":{"type":"object","properties":{"x":{"title":"X","type":"number"}},"required":["x"]}}}],"messages":[{"role":"user","content":"Cast
        ''5.5'' to a float, then to an integer, and finally use it to write a story
        of that many words."},{"role":"assistant","content":null,"function_call":null,"tool_calls":[{"id":"call_fuaH5espIgw5CTqQ88C5Trp0","type":"function","function":{"arguments":"{\"x\":
        \"5.5\"}","name":"cast_float"}}]}],"hide_old_env_states":false,"hide_old_action_content":false},"obs":[{"role":"tool","content":"5.5","name":"cast_float","tool_call_id":"call_fuaH5espIgw5CTqQ88C5Trp0"}],"training":false}'
=======
        the input argument x to an integer.","parameters":{"type":"object","properties":{"x":{"title":"X","type":"number"}},"required":["x"]}}},{"type":"function","info":{"name":"get_random_int","description":"Get
        a random integer in 1 to 10.","parameters":{"type":"object","properties":{},"required":[]}}}],"messages":[{"role":"user","content":"Cast
        ''5.5'' to a float, then to an integer, and finally use it to write a story
        of that many words."},{"role":"assistant","content":null,"function_call":null,"tool_calls":[{"id":"call_9wxB9j64p3hJvZU0ymOehiJJ","type":"function","function":{"arguments":"{\"x\":
        \"5.5\"}","name":"cast_float"}}]}],"hide_old_env_states":false,"hide_old_action_content":false},"obs":[{"role":"tool","content":"5.5","name":"cast_float","tool_call_id":"call_9wxB9j64p3hJvZU0ymOehiJJ"}],"training":false}'
>>>>>>> ab90a2a6
      headers:
        accept:
          - "*/*"
        accept-encoding:
          - gzip, deflate
        connection:
          - keep-alive
        content-length:
<<<<<<< HEAD
          - "1167"
=======
          - "1330"
>>>>>>> ab90a2a6
        content-type:
          - application/json
        host:
          - testserver
        user-agent:
          - python-httpx/0.28.1
      method: POST
      uri: http://testserver/get_asv
    response:
      body:
        string:
<<<<<<< HEAD
          '[{"call_id":{"run_id":"29798b77-4af6-40f2-9134-e6620419f59d","fwd_id":"d542edaf-c422-4b6b-9750-70c356765425"},"op_name":"_llm_call_op","op_class_name":"ldp.graph.common_ops.LLMCallOp","value":{"role":"assistant","content":null,"function_call":null,"tool_calls":[{"id":"call_tFgRLqXxhXfhyWXsokqppezh","type":"function","function":{"arguments":"{\"x\":
=======
          '[{"call_id":{"run_id":"c2582f0f-d086-42fc-b3ae-459114db2657","fwd_id":"b435cabb-e4a2-4504-87c5-a2c8a977a15b"},"op_name":"_llm_call_op","op_class_name":"ldp.graph.common_ops.LLMCallOp","value":{"role":"assistant","content":null,"function_call":null,"tool_calls":[{"id":"call_Q9RbAMcA0pn01ILISFu8qMOX","type":"function","function":{"arguments":"{\"x\":
>>>>>>> ab90a2a6
          5.5}","name":"cast_int"}}]},"logprob":null},{"tools":[{"type":"function","function":{"name":"print_story","description":"Print
          a story.","parameters":{"type":"object","properties":{"story":{"description":"Story
          to print.","title":"Story","type":"string"}},"required":["story"]}}},{"type":"function","function":{"name":"cast_float","description":"Cast
          the input argument x to a float.","parameters":{"type":"object","properties":{"x":{"title":"X","type":"string"}},"required":["x"]}}},{"type":"function","function":{"name":"cast_int","description":"Cast
          the input argument x to an integer.","parameters":{"type":"object","properties":{"x":{"title":"X","type":"number"}},"required":["x"]}}},{"type":"function","function":{"name":"get_random_int","description":"Get
          a random integer in 1 to 10.","parameters":{"type":"object","properties":{},"required":[]}}}],"messages":[{"role":"user","content":"Cast
          ''5.5'' to a float, then to an integer, and finally use it to write a story
<<<<<<< HEAD
          of that many words."},{"role":"assistant","content":null,"function_call":null,"tool_calls":[{"id":"call_fuaH5espIgw5CTqQ88C5Trp0","type":"function","function":{"arguments":"{\"x\":
          \"5.5\"}","name":"cast_float"}}]},{"role":"tool","content":"5.5","name":"cast_float","tool_call_id":"call_fuaH5espIgw5CTqQ88C5Trp0"},{"role":"assistant","content":null,"function_call":null,"tool_calls":[{"id":"call_tFgRLqXxhXfhyWXsokqppezh","type":"function","function":{"arguments":"{\"x\":
          5.5}","name":"cast_int"}}]}],"hide_old_env_states":false,"hide_old_action_content":false},0.0]'
      headers:
        content-length:
          - "1725"
=======
          of that many words."},{"role":"assistant","content":null,"function_call":null,"tool_calls":[{"id":"call_9wxB9j64p3hJvZU0ymOehiJJ","type":"function","function":{"arguments":"{\"x\":
          \"5.5\"}","name":"cast_float"}}]},{"role":"tool","content":"5.5","name":"cast_float","tool_call_id":"call_9wxB9j64p3hJvZU0ymOehiJJ"},{"role":"assistant","content":null,"function_call":null,"tool_calls":[{"id":"call_Q9RbAMcA0pn01ILISFu8qMOX","type":"function","function":{"arguments":"{\"x\":
          5.5}","name":"cast_int"}}]}],"hide_old_env_states":false,"hide_old_action_content":false},0.0]'
      headers:
        content-length:
          - "1892"
>>>>>>> ab90a2a6
        content-type:
          - application/json
      status:
        code: 200
        message: OK
version: 1<|MERGE_RESOLUTION|>--- conflicted
+++ resolved
@@ -31,12 +31,8 @@
         story.","parameters":{"type":"object","properties":{"story":{"description":"Story
         to print.","title":"Story","type":"string"}},"required":["story"]}}},{"type":"function","info":{"name":"cast_float","description":"Cast
         the input argument x to a float.","parameters":{"type":"object","properties":{"x":{"title":"X","type":"string"}},"required":["x"]}}},{"type":"function","info":{"name":"cast_int","description":"Cast
-<<<<<<< HEAD
-        the input argument x to an integer.","parameters":{"type":"object","properties":{"x":{"title":"X","type":"number"}},"required":["x"]}}}]'
-=======
         the input argument x to an integer.","parameters":{"type":"object","properties":{"x":{"title":"X","type":"number"}},"required":["x"]}}},{"type":"function","info":{"name":"get_random_int","description":"Get
         a random integer in 1 to 10.","parameters":{"type":"object","properties":{},"required":[]}}}]'
->>>>>>> ab90a2a6
       headers:
         accept:
           - "*/*"
@@ -45,11 +41,7 @@
         connection:
           - keep-alive
         content-length:
-<<<<<<< HEAD
-          - "624"
-=======
           - "787"
->>>>>>> ab90a2a6
         content-type:
           - application/json
         host:
@@ -65,18 +57,11 @@
           a story.","parameters":{"type":"object","properties":{"story":{"description":"Story
           to print.","title":"Story","type":"string"}},"required":["story"]}}},{"type":"function","function":{"name":"cast_float","description":"Cast
           the input argument x to a float.","parameters":{"type":"object","properties":{"x":{"title":"X","type":"string"}},"required":["x"]}}},{"type":"function","function":{"name":"cast_int","description":"Cast
-<<<<<<< HEAD
-          the input argument x to an integer.","parameters":{"type":"object","properties":{"x":{"title":"X","type":"number"}},"required":["x"]}}}],"messages":[],"hide_old_env_states":false,"hide_old_action_content":false}'
-      headers:
-        content-length:
-          - "720"
-=======
           the input argument x to an integer.","parameters":{"type":"object","properties":{"x":{"title":"X","type":"number"}},"required":["x"]}}},{"type":"function","function":{"name":"get_random_int","description":"Get
           a random integer in 1 to 10.","parameters":{"type":"object","properties":{},"required":[]}}}],"messages":[],"hide_old_env_states":false,"hide_old_action_content":false}'
       headers:
         content-length:
           - "887"
->>>>>>> ab90a2a6
         content-type:
           - application/json
       status:
@@ -89,25 +74,17 @@
         a story.","parameters":{"type":"object","properties":{"story":{"description":"Story
         to print.","title":"Story","type":"string"}},"required":["story"]}}},{"type":"function","function":{"name":"cast_float","description":"Cast
         the input argument x to a float.","parameters":{"type":"object","properties":{"x":{"title":"X","type":"string"}},"required":["x"]}}},{"type":"function","function":{"name":"cast_int","description":"Cast
-<<<<<<< HEAD
-        the input argument x to an integer.","parameters":{"type":"object","properties":{"x":{"title":"X","type":"number"}},"required":["x"]}}}]}'
-=======
         the input argument x to an integer.","parameters":{"type":"object","properties":{"x":{"title":"X","type":"number"}},"required":["x"]}}},{"type":"function","function":{"name":"get_random_int","description":"Get
         a random integer in 1 to 10.","parameters":{"type":"object","properties":{},"required":[]}}}]}'
->>>>>>> ab90a2a6
-      headers:
-        accept:
-          - application/json
-        accept-encoding:
-          - gzip, deflate
-        connection:
-          - keep-alive
-        content-length:
-<<<<<<< HEAD
-          - "863"
-=======
+      headers:
+        accept:
+          - application/json
+        accept-encoding:
+          - gzip, deflate
+        connection:
+          - keep-alive
+        content-length:
           - "1030"
->>>>>>> ab90a2a6
         content-type:
           - application/json
         host:
@@ -139,20 +116,6 @@
     response:
       body:
         string: !!binary |
-<<<<<<< HEAD
-          H4sIAAAAAAAAAwAAAP//jFNRa9swEH73rxD3nBTbdZbMby2UdmGUPaSD0QyjyGdHnSwJ6bwlhPz3
-          YTu1nSyD+sGI++6+7+7T6RAwBjKHlIHYchKVVdP7WEd33x/1c7GoEXez+5e3P3r/NLtbfnsOYdJU
-          mM0bCnqvuhGmsgpJGt3BwiEnbFijeRKGYTJfhC1QmRxVU1ZamiZmGodxMo2iaXziFVsjBXpI2WvA
-          GGOH9t+0qHPcQcpamjZSofe8REj7JMbAGdVEgHsvPXFNMBlAYTShbrrWtVIjgIxRmeBKDcLddxid
-          B5+4UtmP1cti9UDFxi9Xywf1pBR9uV2ZryO9jnpv24aKWovenxHex9MLMcZA8wo7QU9ZoQyni2rG
-          gLuyrlBT0zkc1rBbQ7qG2c1sDUc4Sz4G184/RzY4LGrP1cmfU/zYG65MaZ3Z+Av/oJBa+m3mkPt2
-          jrGdwbtaqwP12Y2BdaaylJH5hbqhjeLPHSsMCzVC5yeQDHE1iiefJlf4shyJy/ZK+y0SXGwxH0qH
-          beJ1Ls0ICEaz/9vNNe5ufqnLj9APgBBoCfPMOsylOJ94SHPYvLf/pfUutw2DR/dbCsxIomvuI8eC
-          16pbHvB7T1hlhdQlOutk+x6gsNlcREUsUIhbCI7BXwAAAP//AwAW9+DiGAQAAA==
-      headers:
-        CF-RAY:
-          - 9149c1134fa89e70-SJC
-=======
           H4sIAAAAAAAAA4xTwW7bMAy9+ysEnpPCdtwE8zEbMBQbtl7arlsGQ5VpR50sqRLdNAjy74XtxHay
           DJgPhsBHvkc+UbuAMZA5pAzEmpOorJouY317s3le+uV9bGcPm+THy+L2c3Xz8dPjw1eYNBXm6RkF
           HauuhKmsQpJGd7BwyAkb1miRhGE4jxfzFqhMjqopKy1NEzONwziZRtE0Dg+FayMFekjZr4Axxnbt
@@ -165,7 +128,6 @@
       headers:
         CF-RAY:
           - 9149e599b92567fe-SJC
->>>>>>> ab90a2a6
         Connection:
           - keep-alive
         Content-Encoding:
@@ -173,16 +135,6 @@
         Content-Type:
           - application/json
         Date:
-<<<<<<< HEAD
-          - Wed, 19 Feb 2025 22:39:40 GMT
-        Server:
-          - cloudflare
-        Set-Cookie:
-          - __cf_bm=CplDfXNSMeB_W_omIm9jlExwihb9Js5rO_Lnu_XwumQ-1740004780-1.0.1.1-qGa4t0BYlRYKG_QjxUPaRIF0wYWGpoP2GnKglOGhFxAdyWVgD.FkR1Zr51dMM8NaqOzsEfUwTLppjXSvnhdjhw;
-            path=/; expires=Wed, 19-Feb-25 23:09:40 GMT; domain=.api.openai.com; HttpOnly;
-            Secure; SameSite=None
-          - _cfuvid=Lcks9pplSt_WzWLGIXc9Ji2TuhyQCZ9s5Rk6CkFPwpQ-1740004780743-0.0.1.1-604800000;
-=======
           - Wed, 19 Feb 2025 23:04:37 GMT
         Server:
           - cloudflare
@@ -191,7 +143,6 @@
             path=/; expires=Wed, 19-Feb-25 23:34:37 GMT; domain=.api.openai.com; HttpOnly;
             Secure; SameSite=None
           - _cfuvid=CvqGhbS0OqgV5p9AtJu6HEEH4U0.W3zlMGyrsTUBxvY-1740006277001-0.0.1.1-604800000;
->>>>>>> ab90a2a6
             path=/; domain=.api.openai.com; HttpOnly; Secure; SameSite=None
         Transfer-Encoding:
           - chunked
@@ -206,11 +157,7 @@
         openai-organization:
           - future-house-xr4tdh
         openai-processing-ms:
-<<<<<<< HEAD
-          - "566"
-=======
           - "754"
->>>>>>> ab90a2a6
         openai-version:
           - "2020-10-01"
         strict-transport-security:
@@ -228,11 +175,7 @@
         x-ratelimit-reset-tokens:
           - 8ms
         x-request-id:
-<<<<<<< HEAD
-          - req_1384580ce96868d0f6328a9db19fdefa
-=======
           - req_872b5b0fc99b6a6bd9ba616683acac0f
->>>>>>> ab90a2a6
       status:
         code: 200
         message: OK
@@ -242,12 +185,8 @@
         a story.","parameters":{"type":"object","properties":{"story":{"description":"Story
         to print.","title":"Story","type":"string"}},"required":["story"]}}},{"type":"function","info":{"name":"cast_float","description":"Cast
         the input argument x to a float.","parameters":{"type":"object","properties":{"x":{"title":"X","type":"string"}},"required":["x"]}}},{"type":"function","info":{"name":"cast_int","description":"Cast
-<<<<<<< HEAD
-        the input argument x to an integer.","parameters":{"type":"object","properties":{"x":{"title":"X","type":"number"}},"required":["x"]}}}],"messages":[],"hide_old_env_states":false,"hide_old_action_content":false},"obs":[{"role":"user","content":"Cast
-=======
         the input argument x to an integer.","parameters":{"type":"object","properties":{"x":{"title":"X","type":"number"}},"required":["x"]}}},{"type":"function","info":{"name":"get_random_int","description":"Get
         a random integer in 1 to 10.","parameters":{"type":"object","properties":{},"required":[]}}}],"messages":[],"hide_old_env_states":false,"hide_old_action_content":false},"obs":[{"role":"user","content":"Cast
->>>>>>> ab90a2a6
         ''5.5'' to a float, then to an integer, and finally use it to write a story
         of that many words."}],"training":false}'
       headers:
@@ -258,11 +197,7 @@
         connection:
           - keep-alive
         content-length:
-<<<<<<< HEAD
-          - "876"
-=======
           - "1039"
->>>>>>> ab90a2a6
         content-type:
           - application/json
         host:
@@ -274,11 +209,7 @@
     response:
       body:
         string:
-<<<<<<< HEAD
-          '[{"call_id":{"run_id":"8485f1db-b2f4-4965-a3ac-e005d9e48d9f","fwd_id":"18467316-cb4d-4d68-8efa-e9f05fd9c08c"},"op_name":"_llm_call_op","op_class_name":"ldp.graph.common_ops.LLMCallOp","value":{"role":"assistant","content":null,"function_call":null,"tool_calls":[{"id":"call_YTU8TEtfbsJTJElHlltI3ToL","type":"function","function":{"arguments":"{\"x\":
-=======
           '[{"call_id":{"run_id":"4d749208-49f2-48b4-9905-71e3d0c80a11","fwd_id":"d27c08a6-77a3-4222-8d49-ecdb0e3825f6"},"op_name":"_llm_call_op","op_class_name":"ldp.graph.common_ops.LLMCallOp","value":{"role":"assistant","content":null,"function_call":null,"tool_calls":[{"id":"call_ywY3UVKoctg1ZONU4oyq0vx6","type":"function","function":{"arguments":"{\"x\":
->>>>>>> ab90a2a6
           \"5.5\"}","name":"cast_float"}}]},"logprob":null},{"tools":[{"type":"function","function":{"name":"print_story","description":"Print
           a story.","parameters":{"type":"object","properties":{"story":{"description":"Story
           to print.","title":"Story","type":"string"}},"required":["story"]}}},{"type":"function","function":{"name":"cast_float","description":"Cast
@@ -286,19 +217,11 @@
           the input argument x to an integer.","parameters":{"type":"object","properties":{"x":{"title":"X","type":"number"}},"required":["x"]}}},{"type":"function","function":{"name":"get_random_int","description":"Get
           a random integer in 1 to 10.","parameters":{"type":"object","properties":{},"required":[]}}}],"messages":[{"role":"user","content":"Cast
           ''5.5'' to a float, then to an integer, and finally use it to write a story
-<<<<<<< HEAD
-          of that many words."},{"role":"assistant","content":null,"function_call":null,"tool_calls":[{"id":"call_YTU8TEtfbsJTJElHlltI3ToL","type":"function","function":{"arguments":"{\"x\":
-          \"5.5\"}","name":"cast_float"}}]}],"hide_old_env_states":false,"hide_old_action_content":false},0.0]'
-      headers:
-        content-length:
-          - "1445"
-=======
           of that many words."},{"role":"assistant","content":null,"function_call":null,"tool_calls":[{"id":"call_ywY3UVKoctg1ZONU4oyq0vx6","type":"function","function":{"arguments":"{\"x\":
           \"5.5\"}","name":"cast_float"}}]}],"hide_old_env_states":false,"hide_old_action_content":false},0.0]'
       headers:
         content-length:
           - "1612"
->>>>>>> ab90a2a6
         content-type:
           - application/json
       status:
@@ -311,25 +234,17 @@
         a story.","parameters":{"type":"object","properties":{"story":{"description":"Story
         to print.","title":"Story","type":"string"}},"required":["story"]}}},{"type":"function","function":{"name":"cast_float","description":"Cast
         the input argument x to a float.","parameters":{"type":"object","properties":{"x":{"title":"X","type":"string"}},"required":["x"]}}},{"type":"function","function":{"name":"cast_int","description":"Cast
-<<<<<<< HEAD
-        the input argument x to an integer.","parameters":{"type":"object","properties":{"x":{"title":"X","type":"number"}},"required":["x"]}}}]}'
-=======
         the input argument x to an integer.","parameters":{"type":"object","properties":{"x":{"title":"X","type":"number"}},"required":["x"]}}},{"type":"function","function":{"name":"get_random_int","description":"Get
         a random integer in 1 to 10.","parameters":{"type":"object","properties":{},"required":[]}}}]}'
->>>>>>> ab90a2a6
-      headers:
-        accept:
-          - application/json
-        accept-encoding:
-          - gzip, deflate
-        connection:
-          - keep-alive
-        content-length:
-<<<<<<< HEAD
-          - "863"
-=======
+      headers:
+        accept:
+          - application/json
+        accept-encoding:
+          - gzip, deflate
+        connection:
+          - keep-alive
+        content-length:
           - "1030"
->>>>>>> ab90a2a6
         content-type:
           - application/json
         host:
@@ -361,17 +276,6 @@
     response:
       body:
         string: !!binary |
-<<<<<<< HEAD
-          H4sIAAAAAAAAAwAAAP//jFPBjpswEL3zFdacwwoo27TcdkVz4lC16qmpkNcewFtjW7ZpE0X59wrI
-          gpOmUjkga97MezPP41NECAgOBQHWUc96I+PnTKVPef+UNWX3qWRDXj3TkvIdF7+/VLAZK/TLKzL/
-          VvXAdG8keqHVDDOL1OPImm7zJEny7YdkAnrNUY5lrfFxruMsyfI4TeMsuRR2WjB0UJDvESGEnKb/
-          2KLieICCTDRTpEfnaItQLEmEgNVyjAB1TjhPlYfNCjKtPKqxazVIGQBea1kzKuUqPH+n4Lz6RKWs
-          j11ZVuqbej0ceCWSz9mu31Vp9jXQm6mPZmqoGRRb/AnwJV7ciBECivY4CzpfN1JTf1NNCFDbDj0q
-          P3YOpz0c9lDs4fHhcQ9nuEo+R/fOPwIbLDaDo/LizyV+XgyXujVWv7gb/6ARSriutkjdNEdoZ/Sm
-          NunAcHVjYKzuja+9/olqpE2zjzMrrAsVoNsL6LWnMojn7zd3+GqOnorpSpctYpR1yNfSdZvowIUO
-          gCiY/e9u7nHP8wvV/g/9CjCGxiOvjUUu2PXEa5rF8b39K21xeWoYHNpfgmHtBdrxPjg2dJDz8oA7
-          Oo993QjVojVWTO8BGlNvWdpkDBl7B9E5+gMAAP//AwDi9DL+GAQAAA==
-=======
           H4sIAAAAAAAAAwAAAP//jFNNb5tAEL3zK1ZztiOMsWk45tBKPbSRKrVR6whtlgG23a/uDlEiy/+9
           AmzAjiOVA1rNm3lv5u3sPmIMZAk5A9FwEtqp5V1i7j+vy3SDX+7TSqftA2U/Nz/uYu0bDouuwj79
           RkGnqhthtVNI0poBFh45Yce6ytI4jrdJlvWAtiWqrqx2tEztMomTdLlaLZP4WNhYKTBAzn5FjDG2
@@ -381,14 +285,9 @@
           zuik1utAe3Zj4LzVjgqyf9B0tKv0dmCFaaFmaHYEyRJXs/h2u7jCV5RIXPZXOm6R4KLBciqdtom3
           pbQzIJrN/raba9zD/NLU/0M/AUKgIywL57GU4nziKc1j997eSxtd7huGgP5ZCixIou/uo8SKt2pY
           HgivgVAXlTQ1eudl/x6gckUmVlUiUIg1RIfoHwAAAP//AwADTTRkGAQAAA==
->>>>>>> ab90a2a6
       headers:
         CF-RAY:
-<<<<<<< HEAD
-          - 9149c1182ce79e70-SJC
-=======
           - 9149e59f99b167fe-SJC
->>>>>>> ab90a2a6
         Connection:
           - keep-alive
         Content-Encoding:
@@ -396,11 +295,7 @@
         Content-Type:
           - application/json
         Date:
-<<<<<<< HEAD
-          - Wed, 19 Feb 2025 22:39:41 GMT
-=======
           - Wed, 19 Feb 2025 23:04:37 GMT
->>>>>>> ab90a2a6
         Server:
           - cloudflare
         Set-Cookie:
@@ -422,11 +317,7 @@
         openai-organization:
           - future-house-xr4tdh
         openai-processing-ms:
-<<<<<<< HEAD
-          - "320"
-=======
           - "755"
->>>>>>> ab90a2a6
         openai-version:
           - "2020-10-01"
         strict-transport-security:
@@ -444,11 +335,7 @@
         x-ratelimit-reset-tokens:
           - 8ms
         x-request-id:
-<<<<<<< HEAD
-          - req_98cd4b8a2288d096cf300716655ae7b4
-=======
           - req_782db305d58608e86c31a5f4e8f5cc8d
->>>>>>> ab90a2a6
       status:
         code: 200
         message: OK
@@ -458,12 +345,8 @@
         a story.","parameters":{"type":"object","properties":{"story":{"description":"Story
         to print.","title":"Story","type":"string"}},"required":["story"]}}},{"type":"function","info":{"name":"cast_float","description":"Cast
         the input argument x to a float.","parameters":{"type":"object","properties":{"x":{"title":"X","type":"string"}},"required":["x"]}}},{"type":"function","info":{"name":"cast_int","description":"Cast
-<<<<<<< HEAD
-        the input argument x to an integer.","parameters":{"type":"object","properties":{"x":{"title":"X","type":"number"}},"required":["x"]}}}],"messages":[],"hide_old_env_states":false,"hide_old_action_content":false},"obs":[{"role":"user","content":"Cast
-=======
         the input argument x to an integer.","parameters":{"type":"object","properties":{"x":{"title":"X","type":"number"}},"required":["x"]}}},{"type":"function","info":{"name":"get_random_int","description":"Get
         a random integer in 1 to 10.","parameters":{"type":"object","properties":{},"required":[]}}}],"messages":[],"hide_old_env_states":false,"hide_old_action_content":false},"obs":[{"role":"user","content":"Cast
->>>>>>> ab90a2a6
         ''5.5'' to a float, then to an integer, and finally use it to write a story
         of that many words."}],"training":false}'
       headers:
@@ -474,11 +357,7 @@
         connection:
           - keep-alive
         content-length:
-<<<<<<< HEAD
-          - "876"
-=======
           - "1039"
->>>>>>> ab90a2a6
         content-type:
           - application/json
         host:
@@ -490,11 +369,7 @@
     response:
       body:
         string:
-<<<<<<< HEAD
-          '[{"call_id":{"run_id":"6eb4b547-31ea-4227-a147-c5cecb795992","fwd_id":"a1b57c3b-4446-40b7-8541-449f9f6d613a"},"op_name":"_llm_call_op","op_class_name":"ldp.graph.common_ops.LLMCallOp","value":{"role":"assistant","content":null,"function_call":null,"tool_calls":[{"id":"call_yhDDLnUnjxxdLi0P2FmFL12S","type":"function","function":{"arguments":"{\"x\":
-=======
           '[{"call_id":{"run_id":"91034a11-4e6d-48fd-8824-1907eeff9fda","fwd_id":"83857337-3b1d-4ddc-953d-ea77a05eb0cf"},"op_name":"_llm_call_op","op_class_name":"ldp.graph.common_ops.LLMCallOp","value":{"role":"assistant","content":null,"function_call":null,"tool_calls":[{"id":"call_aoqOosm73Xg5s694vnFSr8VG","type":"function","function":{"arguments":"{\"x\":
->>>>>>> ab90a2a6
           \"5.5\"}","name":"cast_float"}}]},"logprob":null},{"tools":[{"type":"function","function":{"name":"print_story","description":"Print
           a story.","parameters":{"type":"object","properties":{"story":{"description":"Story
           to print.","title":"Story","type":"string"}},"required":["story"]}}},{"type":"function","function":{"name":"cast_float","description":"Cast
@@ -502,19 +377,11 @@
           the input argument x to an integer.","parameters":{"type":"object","properties":{"x":{"title":"X","type":"number"}},"required":["x"]}}},{"type":"function","function":{"name":"get_random_int","description":"Get
           a random integer in 1 to 10.","parameters":{"type":"object","properties":{},"required":[]}}}],"messages":[{"role":"user","content":"Cast
           ''5.5'' to a float, then to an integer, and finally use it to write a story
-<<<<<<< HEAD
-          of that many words."},{"role":"assistant","content":null,"function_call":null,"tool_calls":[{"id":"call_yhDDLnUnjxxdLi0P2FmFL12S","type":"function","function":{"arguments":"{\"x\":
-          \"5.5\"}","name":"cast_float"}}]}],"hide_old_env_states":false,"hide_old_action_content":false},0.0]'
-      headers:
-        content-length:
-          - "1445"
-=======
           of that many words."},{"role":"assistant","content":null,"function_call":null,"tool_calls":[{"id":"call_aoqOosm73Xg5s694vnFSr8VG","type":"function","function":{"arguments":"{\"x\":
           \"5.5\"}","name":"cast_float"}}]}],"hide_old_env_states":false,"hide_old_action_content":false},0.0]'
       headers:
         content-length:
           - "1612"
->>>>>>> ab90a2a6
         content-type:
           - application/json
       status:
@@ -527,25 +394,17 @@
         a story.","parameters":{"type":"object","properties":{"story":{"description":"Story
         to print.","title":"Story","type":"string"}},"required":["story"]}}},{"type":"function","function":{"name":"cast_float","description":"Cast
         the input argument x to a float.","parameters":{"type":"object","properties":{"x":{"title":"X","type":"string"}},"required":["x"]}}},{"type":"function","function":{"name":"cast_int","description":"Cast
-<<<<<<< HEAD
-        the input argument x to an integer.","parameters":{"type":"object","properties":{"x":{"title":"X","type":"number"}},"required":["x"]}}}]}'
-=======
         the input argument x to an integer.","parameters":{"type":"object","properties":{"x":{"title":"X","type":"number"}},"required":["x"]}}},{"type":"function","function":{"name":"get_random_int","description":"Get
         a random integer in 1 to 10.","parameters":{"type":"object","properties":{},"required":[]}}}]}'
->>>>>>> ab90a2a6
-      headers:
-        accept:
-          - application/json
-        accept-encoding:
-          - gzip, deflate
-        connection:
-          - keep-alive
-        content-length:
-<<<<<<< HEAD
-          - "863"
-=======
+      headers:
+        accept:
+          - application/json
+        accept-encoding:
+          - gzip, deflate
+        connection:
+          - keep-alive
+        content-length:
           - "1030"
->>>>>>> ab90a2a6
         content-type:
           - application/json
         host:
@@ -577,17 +436,6 @@
     response:
       body:
         string: !!binary |
-<<<<<<< HEAD
-          H4sIAAAAAAAAAwAAAP//jFPBjtMwEL3nK6w5t6skJNuS4+4egLJCiJ7YIsvrTBKDYxvbgV1V/Xfk
-          pE3SUiRyiKx5M+/NPI/3ESEgSigI8IZ53hq5vEtVcpc9PMrm9mGLn77kHzbdRqwfN/Zj+xUWoUI/
-          f0fuT1U3XLdGohdaDTC3yDwG1mSVxXGcrdZJD7S6RBnKauOXmV6mcZotk2SZxsfCRguODgryFBFC
-          yL7/hxZViS9QkHhxirToHKsRijGJELBahggw54TzTHlYTCDXyqMKXatOyhngtZaUMykn4eHbz86T
-          T0xKWnXsXY7OvK9/5/fbn5/X6/t8a0080xuoX03fUNUpPvozw8d4cSFGCCjW4iDoPK2kZv6imhBg
-          tu5aVD50DvsdvOyg2EF+k+/gAGfJh+ja+dvMBotV55g8+nOMH0bDpa6N1c/uwj+ohBKuoRaZ6+eY
-          2xmd1Hod6M5uDIzVrfHU6x+oAm2Svh1YYVqoGbo6gl57Jmfx7HZxhY+W6Jnor3TcIs54g+VUOm0T
-          60qhZ0A0m/3vbq5xD/MLVf8P/QRwjsZjSY3FUvDziac0i+G9/SttdLlvGBzaX4Ij9QJtuI8SK9bJ
-          YXnAvTqPLa2EqtEaK/r3AJWhK55UKUfO30B0iP4AAAD//wMAHBDcGhgEAAA=
-=======
           H4sIAAAAAAAAAwAAAP//jFPBjpswEL3zFdacwwpYliQcV+qFPTQrbS/bVMhrBvCusV3bbJNG+fcK
           SICkqVQOyJo3897M8/jgEQK8gJQAq6ljjRb+YyQ3T5ufr6vnzVoUu2qVvGS/8UvzvMvsCyy6CvX2
           jsydq+6YarRAx5UcYGaQOuxYw2UcBEESLVc90KgCRVdWaefHyo+CKPbD0I+CU2GtOEMLKfnuEULI
@@ -597,14 +445,9 @@
           uZ3eWa3XgfbixkAb1WiXO/WBsqMN4/XACtNCzdDlCXTKUTGLJ8niBl9eoKO8v9JxixhlNRZT6bRN
           tC24mgHebPa/u7nFPczPZfU/9BPAGGqHRa4NFpxdTjylGeze27/SRpf7hsGi+eQMc8fRdPdRYElb
           MSwP2L112OQllxUabXj/HqDU+ZKFZcSQsXvwjt4fAAAA//8DAEl1vBMYBAAA
->>>>>>> ab90a2a6
       headers:
         CF-RAY:
-<<<<<<< HEAD
-          - 9149c11b48069e70-SJC
-=======
           - 9149e5a5789a67fe-SJC
->>>>>>> ab90a2a6
         Connection:
           - keep-alive
         Content-Encoding:
@@ -612,11 +455,7 @@
         Content-Type:
           - application/json
         Date:
-<<<<<<< HEAD
-          - Wed, 19 Feb 2025 22:39:41 GMT
-=======
           - Wed, 19 Feb 2025 23:04:38 GMT
->>>>>>> ab90a2a6
         Server:
           - cloudflare
         Set-Cookie:
@@ -638,11 +477,7 @@
         openai-organization:
           - future-house-xr4tdh
         openai-processing-ms:
-<<<<<<< HEAD
-          - "366"
-=======
           - "433"
->>>>>>> ab90a2a6
         openai-version:
           - "2020-10-01"
         strict-transport-security:
@@ -660,11 +495,7 @@
         x-ratelimit-reset-tokens:
           - 8ms
         x-request-id:
-<<<<<<< HEAD
-          - req_f5ef35404524e4626afb761aa0e9d8d0
-=======
           - req_2b2b56b27a70ac32bab411a050e5932b
->>>>>>> ab90a2a6
       status:
         code: 200
         message: OK
@@ -674,12 +505,8 @@
         a story.","parameters":{"type":"object","properties":{"story":{"description":"Story
         to print.","title":"Story","type":"string"}},"required":["story"]}}},{"type":"function","info":{"name":"cast_float","description":"Cast
         the input argument x to a float.","parameters":{"type":"object","properties":{"x":{"title":"X","type":"string"}},"required":["x"]}}},{"type":"function","info":{"name":"cast_int","description":"Cast
-<<<<<<< HEAD
-        the input argument x to an integer.","parameters":{"type":"object","properties":{"x":{"title":"X","type":"number"}},"required":["x"]}}}],"messages":[],"hide_old_env_states":false,"hide_old_action_content":false},"obs":[{"role":"user","content":"Cast
-=======
         the input argument x to an integer.","parameters":{"type":"object","properties":{"x":{"title":"X","type":"number"}},"required":["x"]}}},{"type":"function","info":{"name":"get_random_int","description":"Get
         a random integer in 1 to 10.","parameters":{"type":"object","properties":{},"required":[]}}}],"messages":[],"hide_old_env_states":false,"hide_old_action_content":false},"obs":[{"role":"user","content":"Cast
->>>>>>> ab90a2a6
         ''5.5'' to a float, then to an integer, and finally use it to write a story
         of that many words."}],"training":false}'
       headers:
@@ -690,11 +517,7 @@
         connection:
           - keep-alive
         content-length:
-<<<<<<< HEAD
-          - "876"
-=======
           - "1039"
->>>>>>> ab90a2a6
         content-type:
           - application/json
         host:
@@ -706,11 +529,7 @@
     response:
       body:
         string:
-<<<<<<< HEAD
-          '[{"call_id":{"run_id":"a85b565c-7a67-46fb-b50c-d015bbf601f5","fwd_id":"10fabc43-a8bc-4b33-ade9-123c08ea31cf"},"op_name":"_llm_call_op","op_class_name":"ldp.graph.common_ops.LLMCallOp","value":{"role":"assistant","content":null,"function_call":null,"tool_calls":[{"id":"call_fuaH5espIgw5CTqQ88C5Trp0","type":"function","function":{"arguments":"{\"x\":
-=======
           '[{"call_id":{"run_id":"ea83e0c8-198f-4ce2-b94d-93d717792f4a","fwd_id":"90e4e978-ec24-401a-8ac4-14566d89bb8c"},"op_name":"_llm_call_op","op_class_name":"ldp.graph.common_ops.LLMCallOp","value":{"role":"assistant","content":null,"function_call":null,"tool_calls":[{"id":"call_9wxB9j64p3hJvZU0ymOehiJJ","type":"function","function":{"arguments":"{\"x\":
->>>>>>> ab90a2a6
           \"5.5\"}","name":"cast_float"}}]},"logprob":null},{"tools":[{"type":"function","function":{"name":"print_story","description":"Print
           a story.","parameters":{"type":"object","properties":{"story":{"description":"Story
           to print.","title":"Story","type":"string"}},"required":["story"]}}},{"type":"function","function":{"name":"cast_float","description":"Cast
@@ -718,19 +537,11 @@
           the input argument x to an integer.","parameters":{"type":"object","properties":{"x":{"title":"X","type":"number"}},"required":["x"]}}},{"type":"function","function":{"name":"get_random_int","description":"Get
           a random integer in 1 to 10.","parameters":{"type":"object","properties":{},"required":[]}}}],"messages":[{"role":"user","content":"Cast
           ''5.5'' to a float, then to an integer, and finally use it to write a story
-<<<<<<< HEAD
-          of that many words."},{"role":"assistant","content":null,"function_call":null,"tool_calls":[{"id":"call_fuaH5espIgw5CTqQ88C5Trp0","type":"function","function":{"arguments":"{\"x\":
-          \"5.5\"}","name":"cast_float"}}]}],"hide_old_env_states":false,"hide_old_action_content":false},0.0]'
-      headers:
-        content-length:
-          - "1445"
-=======
           of that many words."},{"role":"assistant","content":null,"function_call":null,"tool_calls":[{"id":"call_9wxB9j64p3hJvZU0ymOehiJJ","type":"function","function":{"arguments":"{\"x\":
           \"5.5\"}","name":"cast_float"}}]}],"hide_old_env_states":false,"hide_old_action_content":false},0.0]'
       headers:
         content-length:
           - "1612"
->>>>>>> ab90a2a6
         content-type:
           - application/json
       status:
@@ -739,14 +550,6 @@
   - request:
       body:
         '{"messages":[{"role":"user","content":"Cast ''5.5'' to a float, then to
-<<<<<<< HEAD
-        an integer, and finally use it to write a story of that many words."},{"role":"assistant","content":null,"function_call":null,"tool_calls":[{"id":"call_fuaH5espIgw5CTqQ88C5Trp0","type":"function","function":{"arguments":"{\"x\":
-        \"5.5\"}","name":"cast_float"}}]},{"role":"tool","content":"5.5","name":"cast_float","tool_call_id":"call_fuaH5espIgw5CTqQ88C5Trp0"}],"model":"gpt-4o-2024-11-20","n":1,"temperature":0.1,"tool_choice":"required","tools":[{"type":"function","function":{"name":"print_story","description":"Print
-        a story.","parameters":{"type":"object","properties":{"story":{"description":"Story
-        to print.","title":"Story","type":"string"}},"required":["story"]}}},{"type":"function","function":{"name":"cast_float","description":"Cast
-        the input argument x to a float.","parameters":{"type":"object","properties":{"x":{"title":"X","type":"string"}},"required":["x"]}}},{"type":"function","function":{"name":"cast_int","description":"Cast
-        the input argument x to an integer.","parameters":{"type":"object","properties":{"x":{"title":"X","type":"number"}},"required":["x"]}}}]}'
-=======
         an integer, and finally use it to write a story of that many words."},{"role":"assistant","content":null,"function_call":null,"tool_calls":[{"id":"call_9wxB9j64p3hJvZU0ymOehiJJ","type":"function","function":{"arguments":"{\"x\":
         \"5.5\"}","name":"cast_float"}}]},{"role":"tool","content":"5.5","name":"cast_float","tool_call_id":"call_9wxB9j64p3hJvZU0ymOehiJJ"}],"model":"gpt-4o-2024-11-20","n":1,"temperature":0.1,"tool_choice":"required","tools":[{"type":"function","function":{"name":"print_story","description":"Print
         a story.","parameters":{"type":"object","properties":{"story":{"description":"Story
@@ -754,20 +557,15 @@
         the input argument x to a float.","parameters":{"type":"object","properties":{"x":{"title":"X","type":"string"}},"required":["x"]}}},{"type":"function","function":{"name":"cast_int","description":"Cast
         the input argument x to an integer.","parameters":{"type":"object","properties":{"x":{"title":"X","type":"number"}},"required":["x"]}}},{"type":"function","function":{"name":"get_random_int","description":"Get
         a random integer in 1 to 10.","parameters":{"type":"object","properties":{},"required":[]}}}]}'
->>>>>>> ab90a2a6
-      headers:
-        accept:
-          - application/json
-        accept-encoding:
-          - gzip, deflate
-        connection:
-          - keep-alive
-        content-length:
-<<<<<<< HEAD
-          - "1155"
-=======
+      headers:
+        accept:
+          - application/json
+        accept-encoding:
+          - gzip, deflate
+        connection:
+          - keep-alive
+        content-length:
           - "1322"
->>>>>>> ab90a2a6
         content-type:
           - application/json
         host:
@@ -799,20 +597,6 @@
     response:
       body:
         string: !!binary |
-<<<<<<< HEAD
-          H4sIAAAAAAAAA4xTTW/bMAy9+1cIPMeF7SbL4GOLbcCwQ1FgTYB1MFSZtrXKkirRa7Ig/33wR2yn
-          S4H5YAh85HvkE3UIGAOZQ8pAVJxEbVV4k+j4Vjz4V/9An+7xy8Z9/yrv7jbl63ZzA4u2wjz9QkGn
-          qithaquQpNE9LBxywpY1Xi+jKFquPyYdUJscVVtWWgqXJkyiZBnGcZhEQ2FlpEAPKfsRMMbYofu3
-          Leocd5CyaHGK1Og9LxHSMYkxcEa1EeDeS09cEywmUBhNqNuudaPUDCBjVCa4UpNw/x1m58knrlRG
-          n8v7by/bXbUtqv1m683zi7X4p5rp9dR72zVUNFqM/szwMZ6+EWMMNK+xF/SUybNZhgzuyqZGTW3f
-          cHiE3SOkq6vVEc4Sj8Gl88+ZAQ6LxnM1ODPEj6PVypTWmSf/xjkopJa+yhxy300wNzI4qXU60Jzd
-          FVhnaksZmWfULW28+tCzwrRKM3Q9gGSIq3n8enGBL8uRuOwuc9wfwUWF+VQ67RFvcmlmQDCb/d9u
-          LnH380td/g/9BAiBljDPrMNcivOJpzSH7Ut7L210uWsYPLrfUmBGEl17HzkWvFH94oDfe8I6K6Qu
-          0Vknu5cAhc3WIi4SgUJcQ3AM/gIAAP//AwD/4YRYEgQAAA==
-      headers:
-        CF-RAY:
-          - 9149c11edc3e9e70-SJC
-=======
           H4sIAAAAAAAAAwAAAP//jFNNb9swDL37Vwg8J4XtfNa37lAg6LpPrCu2DoZC07Y6WdIkeWgQ5L8P
           thPb6TJgPhgCH/ke+UTtA8ZAZJAwwJJ7rIycvonVh7vbr9sv4vHunX4ol9lssVhjucu/PW9g0lTo
           7TOhP1Vdoa6MJC+06mC0xD01rNFqHobhMl6tW6DSGcmmrDB+OtfTOIzn0yiaxuGxsNQCyUHCvgeM
@@ -825,7 +609,6 @@
       headers:
         CF-RAY:
           - 9149e5a92d0f67fe-SJC
->>>>>>> ab90a2a6
         Connection:
           - keep-alive
         Content-Encoding:
@@ -833,11 +616,7 @@
         Content-Type:
           - application/json
         Date:
-<<<<<<< HEAD
-          - Wed, 19 Feb 2025 22:39:42 GMT
-=======
           - Wed, 19 Feb 2025 23:04:39 GMT
->>>>>>> ab90a2a6
         Server:
           - cloudflare
         Set-Cookie:
@@ -859,11 +638,7 @@
         openai-organization:
           - future-house-xr4tdh
         openai-processing-ms:
-<<<<<<< HEAD
-          - "647"
-=======
           - "745"
->>>>>>> ab90a2a6
         openai-version:
           - "2020-10-01"
         strict-transport-security:
@@ -881,11 +656,7 @@
         x-ratelimit-reset-tokens:
           - 8ms
         x-request-id:
-<<<<<<< HEAD
-          - req_7799f1b333a6a2fd563957156e3a6392
-=======
           - req_0cd7d38aac05fc5308cb2c58bb4c1066
->>>>>>> ab90a2a6
       status:
         code: 200
         message: OK
@@ -895,18 +666,11 @@
         a story.","parameters":{"type":"object","properties":{"story":{"description":"Story
         to print.","title":"Story","type":"string"}},"required":["story"]}}},{"type":"function","info":{"name":"cast_float","description":"Cast
         the input argument x to a float.","parameters":{"type":"object","properties":{"x":{"title":"X","type":"string"}},"required":["x"]}}},{"type":"function","info":{"name":"cast_int","description":"Cast
-<<<<<<< HEAD
-        the input argument x to an integer.","parameters":{"type":"object","properties":{"x":{"title":"X","type":"number"}},"required":["x"]}}}],"messages":[{"role":"user","content":"Cast
-        ''5.5'' to a float, then to an integer, and finally use it to write a story
-        of that many words."},{"role":"assistant","content":null,"function_call":null,"tool_calls":[{"id":"call_fuaH5espIgw5CTqQ88C5Trp0","type":"function","function":{"arguments":"{\"x\":
-        \"5.5\"}","name":"cast_float"}}]}],"hide_old_env_states":false,"hide_old_action_content":false},"obs":[{"role":"tool","content":"5.5","name":"cast_float","tool_call_id":"call_fuaH5espIgw5CTqQ88C5Trp0"}],"training":false}'
-=======
         the input argument x to an integer.","parameters":{"type":"object","properties":{"x":{"title":"X","type":"number"}},"required":["x"]}}},{"type":"function","info":{"name":"get_random_int","description":"Get
         a random integer in 1 to 10.","parameters":{"type":"object","properties":{},"required":[]}}}],"messages":[{"role":"user","content":"Cast
         ''5.5'' to a float, then to an integer, and finally use it to write a story
         of that many words."},{"role":"assistant","content":null,"function_call":null,"tool_calls":[{"id":"call_9wxB9j64p3hJvZU0ymOehiJJ","type":"function","function":{"arguments":"{\"x\":
         \"5.5\"}","name":"cast_float"}}]}],"hide_old_env_states":false,"hide_old_action_content":false},"obs":[{"role":"tool","content":"5.5","name":"cast_float","tool_call_id":"call_9wxB9j64p3hJvZU0ymOehiJJ"}],"training":false}'
->>>>>>> ab90a2a6
       headers:
         accept:
           - "*/*"
@@ -915,11 +679,7 @@
         connection:
           - keep-alive
         content-length:
-<<<<<<< HEAD
-          - "1167"
-=======
           - "1330"
->>>>>>> ab90a2a6
         content-type:
           - application/json
         host:
@@ -931,11 +691,7 @@
     response:
       body:
         string:
-<<<<<<< HEAD
-          '[{"call_id":{"run_id":"29798b77-4af6-40f2-9134-e6620419f59d","fwd_id":"d542edaf-c422-4b6b-9750-70c356765425"},"op_name":"_llm_call_op","op_class_name":"ldp.graph.common_ops.LLMCallOp","value":{"role":"assistant","content":null,"function_call":null,"tool_calls":[{"id":"call_tFgRLqXxhXfhyWXsokqppezh","type":"function","function":{"arguments":"{\"x\":
-=======
           '[{"call_id":{"run_id":"c2582f0f-d086-42fc-b3ae-459114db2657","fwd_id":"b435cabb-e4a2-4504-87c5-a2c8a977a15b"},"op_name":"_llm_call_op","op_class_name":"ldp.graph.common_ops.LLMCallOp","value":{"role":"assistant","content":null,"function_call":null,"tool_calls":[{"id":"call_Q9RbAMcA0pn01ILISFu8qMOX","type":"function","function":{"arguments":"{\"x\":
->>>>>>> ab90a2a6
           5.5}","name":"cast_int"}}]},"logprob":null},{"tools":[{"type":"function","function":{"name":"print_story","description":"Print
           a story.","parameters":{"type":"object","properties":{"story":{"description":"Story
           to print.","title":"Story","type":"string"}},"required":["story"]}}},{"type":"function","function":{"name":"cast_float","description":"Cast
@@ -943,21 +699,12 @@
           the input argument x to an integer.","parameters":{"type":"object","properties":{"x":{"title":"X","type":"number"}},"required":["x"]}}},{"type":"function","function":{"name":"get_random_int","description":"Get
           a random integer in 1 to 10.","parameters":{"type":"object","properties":{},"required":[]}}}],"messages":[{"role":"user","content":"Cast
           ''5.5'' to a float, then to an integer, and finally use it to write a story
-<<<<<<< HEAD
-          of that many words."},{"role":"assistant","content":null,"function_call":null,"tool_calls":[{"id":"call_fuaH5espIgw5CTqQ88C5Trp0","type":"function","function":{"arguments":"{\"x\":
-          \"5.5\"}","name":"cast_float"}}]},{"role":"tool","content":"5.5","name":"cast_float","tool_call_id":"call_fuaH5espIgw5CTqQ88C5Trp0"},{"role":"assistant","content":null,"function_call":null,"tool_calls":[{"id":"call_tFgRLqXxhXfhyWXsokqppezh","type":"function","function":{"arguments":"{\"x\":
-          5.5}","name":"cast_int"}}]}],"hide_old_env_states":false,"hide_old_action_content":false},0.0]'
-      headers:
-        content-length:
-          - "1725"
-=======
           of that many words."},{"role":"assistant","content":null,"function_call":null,"tool_calls":[{"id":"call_9wxB9j64p3hJvZU0ymOehiJJ","type":"function","function":{"arguments":"{\"x\":
           \"5.5\"}","name":"cast_float"}}]},{"role":"tool","content":"5.5","name":"cast_float","tool_call_id":"call_9wxB9j64p3hJvZU0ymOehiJJ"},{"role":"assistant","content":null,"function_call":null,"tool_calls":[{"id":"call_Q9RbAMcA0pn01ILISFu8qMOX","type":"function","function":{"arguments":"{\"x\":
           5.5}","name":"cast_int"}}]}],"hide_old_env_states":false,"hide_old_action_content":false},0.0]'
       headers:
         content-length:
           - "1892"
->>>>>>> ab90a2a6
         content-type:
           - application/json
       status:
