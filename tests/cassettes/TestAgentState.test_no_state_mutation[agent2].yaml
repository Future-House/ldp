interactions:
  - request:
      body:
        '{"messages":[{"role":"system","content":"Answer the following questions
        as best you can, using the provided tools.\n\nUse the following format:\n\nThought:
        you should always think about what to do\nAction: the action to take, should
        be one of the provided tools with necessary arguments\nObservation: the result
        of the action\n... (this Thought/Action/Observation can repeat N times)\n\nExample:\n\nThought:
        I need to use the get_weather tool\nAction: get_weather(\"New York\", 7)\nObservation:
        The 7 day forecast for New York is [...]"},{"role":"user","content":"Write a
        5 word story via print_story"}],"model":"gpt-4o-2024-11-20","logprobs":true,"max_tokens":4096,"n":1,"stop":["Observation:","Action:"],"temperature":0.1,"tool_choice":"none","tools":[{"type":"function","function":{"name":"print_story","description":"Print
        a story.","parameters":{"type":"object","properties":{"story":{"description":"Story
        to print.","title":"Story","type":"string"}},"required":["story"]}}},{"type":"function","function":{"name":"cast_float","description":"Cast
        the input argument x to a float.","parameters":{"type":"object","properties":{"x":{"title":"X","type":"string"}},"required":["x"]}}},{"type":"function","function":{"name":"cast_int","description":"Cast
        the input argument x to an integer.","parameters":{"type":"object","properties":{"x":{"title":"X","type":"number"}},"required":["x"]}}},{"type":"function","function":{"name":"get_random_int","description":"Get
        a random integer in 1 to 10.","parameters":{"type":"object","properties":{},"required":[]}}}],"top_logprobs":1}'
      headers:
        accept:
          - application/json
        accept-encoding:
          - gzip, deflate
        connection:
          - keep-alive
        content-length:
<<<<<<< HEAD
          - "1574"
=======
          - "1556"
>>>>>>> ab90a2a6
        content-type:
          - application/json
        host:
          - api.openai.com
        user-agent:
          - AsyncOpenAI/Python 1.63.0
        x-stainless-arch:
          - arm64
        x-stainless-async:
          - async:asyncio
        x-stainless-lang:
          - python
        x-stainless-os:
          - MacOS
        x-stainless-package-version:
          - 1.63.0
        x-stainless-raw-response:
          - "true"
        x-stainless-read-timeout:
          - "120.0"
        x-stainless-retry-count:
          - "0"
        x-stainless-runtime:
          - CPython
        x-stainless-runtime-version:
          - 3.12.9
      method: POST
      uri: https://api.openai.com/v1/chat/completions
    response:
      body:
        string: !!binary |
<<<<<<< HEAD
          H4sIAAAAAAAAA9xaTW/jNhC9+1cQOtsGP0SR8rG33UMPRRdtsV0IikTb6sqiKtHZGEH+eyHZiWWL
          kig5dNDNIUCGIjPz3pDz+PE8A8BJYmcFnGgbqmiXp4tf8Pc/9+TXA86i/W73x1+fv/yW756+yMfH
          3b9PzrzqIR/+EZF67bWM5C5PhUpkdmyOChEqUY2KGPF9n2LG64adjEVaddvkauHKBYbYXSC0wPDU
          cSuTSJTOCnydAQDAc/27cjGLxZOzAnD+atmJsgw3wlm9fQSAU8i0sjhhWSalCjPlzM+NkcyUyGqv
          f9/K/WarVuAT+JGkKTg6DEJAFz9kEYNSyeIAwiwG+1IAtRUgL5JMBUe7kjIFSoI4KfM0PIBELQH4
          O2v+r0Ks92VYhZrt0/Rkf3lzPpWbvJAP5aX3Zwe/vhlB44P6IyW/i6wRQ+O/Nod2VmABlwS5CPv0
          6pOHg2pgfP7h7vzKgmDbhFDbxNodidFY3oXl2/w61jxoQHXt7/PV38PoGCLUi5IeqY4IOxDrQK0D
          ud6xvZb125XlZdbV+jI3yLNVT4ahpU88hD0qFswwySi3RflqgOxuZwf5vnLaAsrgU+9EhtD1ESfH
          ZdTAaYKvI2TEFu4t143dH8S9HYYmFBtsVFWhlxDPdT2EoDeZD4T89gpJ2yauMVljUhO2aegTudTA
          0AFFBxw6SGxkxFEi9OaETzAmHqeTc8JvpwTS1ORWOfGZprJq+lnLGy04pgBNzBxfnzioozRra7DP
          OopqxxjWsywcqALU5wSy6QnGrKVAaFAEdN5PZZ9Z56KfCo9jDn1iTIU14Idx17pqgLtthGk3wnAJ
          TfWkNV1D+5FtuTiIKLWuW+rda3/eYo9AgiE2hNelJsJFtyfUFC5oiypd3MaxD/Lm0jHKpWu311GX
          oPV1rD60GKgr1dpMKbveZI7Ss9REhJhlCrYnVXRojEAETJW5dIzSGJdD+A66JBtYVhBjLmLsBu2r
          0bDwjkuIJkTjMMFUDaNnGX7USrEv+zc4kHFOCL1hjWAmy4bFjUo7QsMoJ897NmY5uMMOQ20HOIbY
          5dxDnN1As2dy+GuR5naQ5oFOZtobc257B6brK4uB+exhSHz/lqqPjZQfNVnc7d0GaLEwxmNyRuBR
          SpCOqQb2z/0DM92IMcIMctODaZ/+T4VjYC4c9ZAMZpFPf0blWF2W9iYRxpR6HHvvWm502YLueZKu
          Cds09HcuQF0ZgT7qJF3Jga0EJMjH76w/kEWxIQ32DdqY3p1p69ydnjz0X40xzPkNkgJCI/1ATbRI
          +75Is8+0eNqgx8sMs6nZAeEofUHHaBf9/VvHRvYO1SVRQwIFIdfnHrslH+k9lWqiTDSGPqrJGUM/
          SGMue9lDvscxdk3vWFxrpCwHKdG7OsiHax3hq4dpGs+5SzElZPL80M0Ya7OjHY1pRBPnRteMuYW3
          mQaZoReD6yRLym1QiLCUNRSlkrkzex2vHsnZX7yIdPJC7nIV1OhVUWNy0g3O+cFmo/UkCB0lVZg2
          7PS0ul+OF8RChUnafMLoRGG0FfG56/m1ZriPE9lomDWia3ujG/sYeZJtTIY/N0SRyJWIg7wQcRJd
          Rnz+rBDVe9auz95Qrh12SlE8JpEIVCKKiolYrMN9ely2nfJQKrEL1km2EcXx1GEFnHUehBxHkHie
          t3ZmL7P/AAAA//8DAC+NewZ4KwAA
      headers:
        CF-RAY:
          - 9148d917ddf11592-SJC
=======
          H4sIAAAAAAAAA4ySQU/jMBCF7/kV1pybVRIK7PYICC49AGIvoFVkxpPE4Hgs20G7Qv3vyElpWtGV
          uPgwz/P5vfG8Z0KAVrASgJ2M2DuTX1T29r4cfj08Xl/Zh7v1+uby4s2uh+a35w4WqYOfXwjjZ9cP
          5N4ZiprtJKMnGSlRy/NlURRn1c/TUehZkUltrYv5kvOqqJZ5WeZVsW3sWCMFWImnTAgh3sczWbSK
          /sJKFIvPSk8hyJZgtbskBHg2qQIyBB2itBEWs4hsI9nR9X7ZUzMEmVzZwZhtfbN7x3DrPD+Hw4dm
          1tOf77MabXXoak8ysE0+QmQHo7rJhBhJMBzEAue5d7GO/Eo2mahOziYezFOf1e18IHKU5ljTAa5W
          FKU2+9kAJXakvhCFADkozXtCthfuq5lj7Cm4tu138LOASC6Sqp0npfFo4BGedvJ/13ZDHg1DIP+m
          keqoyaePUNTIwUzrAuFfiNTXjbYteef1tDONq8+xbCokxBPINtkHAAAA//8DABiw9sY8AwAA
      headers:
        CF-RAY:
          - 9149e5d1bb25ceb5-SJC
>>>>>>> ab90a2a6
        Connection:
          - keep-alive
        Content-Encoding:
          - gzip
        Content-Type:
          - application/json
        Date:
<<<<<<< HEAD
          - Wed, 19 Feb 2025 20:01:18 GMT
=======
          - Wed, 19 Feb 2025 23:04:45 GMT
>>>>>>> ab90a2a6
        Server:
          - cloudflare
        Set-Cookie:
          - __cf_bm=5ist30wPM8dAwYcUdOWekp3uCspEKxS.ZlWMuFspZ60-1739995278-1.0.1.1-JZfOEoB6y40cxEnUO49PMtguj3rvu4YJg05aMFixBJT5X8a9wkE9twNa7btsoRXrUKkCCU528ijKfCSPHVAXkQ;
            path=/; expires=Wed, 19-Feb-25 20:31:18 GMT; domain=.api.openai.com; HttpOnly;
            Secure; SameSite=None
          - _cfuvid=P8O_owwqMlGOMvh42y.iiwz.yu33NNchTNPv.1kSdqI-1739995278702-0.0.1.1-604800000;
            path=/; domain=.api.openai.com; HttpOnly; Secure; SameSite=None
        Transfer-Encoding:
          - chunked
        X-Content-Type-Options:
          - nosniff
        access-control-expose-headers:
          - X-Request-ID
        alt-svc:
          - h3=":443"; ma=86400
        cf-cache-status:
          - DYNAMIC
        openai-organization:
          - future-house-xr4tdh
        openai-processing-ms:
<<<<<<< HEAD
          - "525"
=======
          - "297"
>>>>>>> ab90a2a6
        openai-version:
          - "2020-10-01"
        strict-transport-security:
          - max-age=31536000; includeSubDomains; preload
        x-ratelimit-limit-requests:
          - "10000"
        x-ratelimit-limit-tokens:
          - "30000000"
        x-ratelimit-remaining-requests:
          - "9999"
        x-ratelimit-remaining-tokens:
          - "29995773"
        x-ratelimit-reset-requests:
          - 6ms
        x-ratelimit-reset-tokens:
          - 8ms
        x-request-id:
<<<<<<< HEAD
          - req_f1499fc45a61704788324a4924435592
=======
          - req_e60ee601ec4d4c4fcfcf4e3a9e9bff8e
>>>>>>> ab90a2a6
      status:
        code: 200
        message: OK
  - request:
      body:
        '{"messages":[{"role":"system","content":"Answer the following questions
        as best you can, using the provided tools.\n\nUse the following format:\n\nThought:
        you should always think about what to do\nAction: the action to take, should
        be one of the provided tools with necessary arguments\nObservation: the result
        of the action\n... (this Thought/Action/Observation can repeat N times)\n\nExample:\n\nThought:
        I need to use the get_weather tool\nAction: get_weather(\"New York\", 7)\nObservation:
        The 7 day forecast for New York is [...]"},{"role":"user","content":"Write a
<<<<<<< HEAD
        5 word story via print_story"},{"role":"assistant","content":"Thought: I will
        create a 5-word story and use the print_story tool to display it.  \n. Based
        on this reasoning, let''s select the appropriate tool!\nAction: "},{"role":"user","content":"Continue..."}],"model":"gpt-4o-2024-11-20","logprobs":true,"max_tokens":4096,"n":1,"stop":["Observation:","Action:"],"temperature":0.1,"tool_choice":"required","tools":[{"type":"function","function":{"name":"print_story","description":"Print
=======
        5 word story via print_story"},{"role":"assistant","content":"Thought: . Based
        on this reasoning, let''s select the appropriate tool!\nAction: "},{"role":"user","content":"Continue..."}],"model":"gpt-4o-2024-11-20","logprobs":true,"n":1,"stop":["Observation:","Action:"],"temperature":0.1,"tool_choice":"required","tools":[{"type":"function","function":{"name":"print_story","description":"Print
>>>>>>> ab90a2a6
        a story.","parameters":{"type":"object","properties":{"story":{"description":"Story
        to print.","title":"Story","type":"string"}},"required":["story"]}}},{"type":"function","function":{"name":"cast_float","description":"Cast
        the input argument x to a float.","parameters":{"type":"object","properties":{"x":{"title":"X","type":"string"}},"required":["x"]}}},{"type":"function","function":{"name":"cast_int","description":"Cast
        the input argument x to an integer.","parameters":{"type":"object","properties":{"x":{"title":"X","type":"number"}},"required":["x"]}}},{"type":"function","function":{"name":"get_random_int","description":"Get
        a random integer in 1 to 10.","parameters":{"type":"object","properties":{},"required":[]}}}],"top_logprobs":1}'
      headers:
        accept:
          - application/json
        accept-encoding:
          - gzip, deflate
        connection:
          - keep-alive
        content-length:
<<<<<<< HEAD
          - "1808"
=======
          - "1714"
>>>>>>> ab90a2a6
        content-type:
          - application/json
        host:
          - api.openai.com
        user-agent:
          - AsyncOpenAI/Python 1.63.0
        x-stainless-arch:
          - arm64
        x-stainless-async:
          - async:asyncio
        x-stainless-lang:
          - python
        x-stainless-os:
          - MacOS
        x-stainless-package-version:
          - 1.63.0
        x-stainless-raw-response:
          - "true"
        x-stainless-read-timeout:
          - "120.0"
        x-stainless-retry-count:
          - "0"
        x-stainless-runtime:
          - CPython
        x-stainless-runtime-version:
          - 3.12.9
      method: POST
      uri: https://api.openai.com/v1/chat/completions
    response:
      body:
        string: !!binary |
<<<<<<< HEAD
          H4sIAAAAAAAAAwAAAP//jFNda9swFH33rxD3OSm289Hab9ugDNZ9dDDWsQyjSteOFllXSHJJCPnv
          w3YSO13L5gcj7rnn6NwP7SPGQEnIGYg1D6K2evo23Tw8faWk/h6+lDPxObtfvIu9/vCD++UNTFoG
          Pf5GEU6sK0G11RgUmR4WDnnAVjW5nmVZtkivsw6oSaJuaZUN0zlN0zidT5NkmsZH4pqUQA85+xkx
          xti++7cWjcQt5CyenCI1es8rhPycxBg40m0EuPfKB24CTAZQkAloWtem0XoEBCJdCK71cHH/7Ufn
          oU9c64Lf3r5pyrL5uMgetrT5Fs/ff7L327vRfb30znaGysaIc39G+DmeP7uMMTC87rjWKRMKH8jt
          ntEZA+6qpkYTWuuwX0GXtoJ8BXfkA9vgzrPGaBIbtlZSomGSyPmrFRzgQusQvXT+NWqTw7LxXB/7
          d4wfzgPRVFlHj/5yIq82/R9qpTLKrwuH3HfdGQ8pOnns3EFzsQdgHdU2FIE2aFoz6U3Sq8KwpgOa
          ZEcwUOB6iM/i46pd6hUSA1d6XCQILtYoB+qwo7yRikZANKrxbzcvaff1K1P9j/wACIE2oCysQ6nE
          ZcVDmsP2Fb+Wdu5yZxg8uiclsAgKXTsPiSVvdP/AwO98wLoolanQdfvaLb0t+E0q4tlyuSwhOkR/
          AAAA//8DAFc+UVxuBAAA
      headers:
        CF-RAY:
          - 9148d91ce9f5fab6-SJC
=======
          H4sIAAAAAAAAAwAAAP//jFNNj9MwEL3nV1hzbleJabslNziwaIsAAYJFFEVeZ5KYOrZlT5atqv53
          lKRt0qUryCGy5s17fvPhXcQYqBxSBrISJGunp6+5+fjpbvVVrozfzMO32/D5Nn6U/M21jN/DpGXY
          +18o6ci6krZ2GklZ08PSoyBsVZPrWRzHC76cd0Btc9QtrXQ0ndkpj/lsmiRTHh+IlVUSA6TsR8QY
          Y7vu31o0OT5CyuLJMVJjCKJESE9JjIG3uo2ACEEFEoZgMoDSGkLTujaN1iOArNWZFFoPF/ffbnQe
          +iS0zr7Mb+b8beG+b/kqXr1a3rjqt717+DC6r5feus5Q0Rh56s8IP8XTJ5cxBkbUHdd5ZSgLZP32
          CZ0xEL5sajTUWofdGrq0NaRreGcDsQ1uA2uMtnLDKpXnaFhA6ZHC1Rr2cKa2jy6df44a5bFogtCH
          Dh7i+9NItC2dt/fhfCbPtv0faoUyKlSZRxG6/ozHFB09du6gOdsEcN7WjjKyGzStGb7gvSoMizqg
          ycsDSJaEHrGWyeSCXpYjCaXHRYIUssJ8oA5bKppc2REQjWr8280l7b5+Zcr/kR8AKdER5pnzmCt5
          XvGQ5rF9x8+lnbrcGYaA/kFJzEihb+eRYyEa3T8xCNtAWGeFMiX6bmO7tXeZWHIZv1gsFgVE++gP
          AAAA//8DABjmScRwBAAA
      headers:
        CF-RAY:
          - 9149e5d46e48ceb5-SJC
>>>>>>> ab90a2a6
        Connection:
          - keep-alive
        Content-Encoding:
          - gzip
        Content-Type:
          - application/json
        Date:
<<<<<<< HEAD
          - Wed, 19 Feb 2025 20:01:19 GMT
=======
          - Wed, 19 Feb 2025 23:04:46 GMT
>>>>>>> ab90a2a6
        Server:
          - cloudflare
        Set-Cookie:
          - __cf_bm=pKGWgkpTvWkHRuOqILNB25TUBRrHeioDafHWlqwFUuY-1739995279-1.0.1.1-lT_gBMVgIi1o89tYPCSevccF1jvRV768jHOmN_sOVn93zSOpoDv0ktZI4xMAz_hDF59qXNf4l18d5HIuY5d1sA;
            path=/; expires=Wed, 19-Feb-25 20:31:19 GMT; domain=.api.openai.com; HttpOnly;
            Secure; SameSite=None
          - _cfuvid=ckybLSGbAaszlf_O3EiH8zckvkuBVPQtqB6S2hcohfw-1739995279777-0.0.1.1-604800000;
            path=/; domain=.api.openai.com; HttpOnly; Secure; SameSite=None
        Transfer-Encoding:
          - chunked
        X-Content-Type-Options:
          - nosniff
        access-control-expose-headers:
          - X-Request-ID
        alt-svc:
          - h3=":443"; ma=86400
        cf-cache-status:
          - DYNAMIC
        openai-organization:
          - future-house-xr4tdh
        openai-processing-ms:
<<<<<<< HEAD
          - "806"
=======
          - "574"
>>>>>>> ab90a2a6
        openai-version:
          - "2020-10-01"
        strict-transport-security:
          - max-age=31536000; includeSubDomains; preload
        x-ratelimit-limit-requests:
          - "10000"
        x-ratelimit-limit-tokens:
          - "30000000"
        x-ratelimit-remaining-requests:
          - "9999"
        x-ratelimit-remaining-tokens:
<<<<<<< HEAD
          - "29995729"
=======
          - "29999828"
>>>>>>> ab90a2a6
        x-ratelimit-reset-requests:
          - 6ms
        x-ratelimit-reset-tokens:
          - 8ms
        x-request-id:
<<<<<<< HEAD
          - req_a6b8870f2ee6f207647458b8a6689506
=======
          - req_ddb7a059c45c505fbc2bfee44506aa51
>>>>>>> ab90a2a6
      status:
        code: 200
        message: OK
version: 1<|MERGE_RESOLUTION|>--- conflicted
+++ resolved
@@ -22,11 +22,7 @@
         connection:
           - keep-alive
         content-length:
-<<<<<<< HEAD
-          - "1574"
-=======
           - "1556"
->>>>>>> ab90a2a6
         content-type:
           - application/json
         host:
@@ -58,34 +54,6 @@
     response:
       body:
         string: !!binary |
-<<<<<<< HEAD
-          H4sIAAAAAAAAA9xaTW/jNhC9+1cQOtsGP0SR8rG33UMPRRdtsV0IikTb6sqiKtHZGEH+eyHZiWWL
-          kig5dNDNIUCGIjPz3pDz+PE8A8BJYmcFnGgbqmiXp4tf8Pc/9+TXA86i/W73x1+fv/yW756+yMfH
-          3b9PzrzqIR/+EZF67bWM5C5PhUpkdmyOChEqUY2KGPF9n2LG64adjEVaddvkauHKBYbYXSC0wPDU
-          cSuTSJTOCnydAQDAc/27cjGLxZOzAnD+atmJsgw3wlm9fQSAU8i0sjhhWSalCjPlzM+NkcyUyGqv
-          f9/K/WarVuAT+JGkKTg6DEJAFz9kEYNSyeIAwiwG+1IAtRUgL5JMBUe7kjIFSoI4KfM0PIBELQH4
-          O2v+r0Ks92VYhZrt0/Rkf3lzPpWbvJAP5aX3Zwe/vhlB44P6IyW/i6wRQ+O/Nod2VmABlwS5CPv0
-          6pOHg2pgfP7h7vzKgmDbhFDbxNodidFY3oXl2/w61jxoQHXt7/PV38PoGCLUi5IeqY4IOxDrQK0D
-          ud6xvZb125XlZdbV+jI3yLNVT4ahpU88hD0qFswwySi3RflqgOxuZwf5vnLaAsrgU+9EhtD1ESfH
-          ZdTAaYKvI2TEFu4t143dH8S9HYYmFBtsVFWhlxDPdT2EoDeZD4T89gpJ2yauMVljUhO2aegTudTA
-          0AFFBxw6SGxkxFEi9OaETzAmHqeTc8JvpwTS1ORWOfGZprJq+lnLGy04pgBNzBxfnzioozRra7DP
-          OopqxxjWsywcqALU5wSy6QnGrKVAaFAEdN5PZZ9Z56KfCo9jDn1iTIU14Idx17pqgLtthGk3wnAJ
-          TfWkNV1D+5FtuTiIKLWuW+rda3/eYo9AgiE2hNelJsJFtyfUFC5oiypd3MaxD/Lm0jHKpWu311GX
-          oPV1rD60GKgr1dpMKbveZI7Ss9REhJhlCrYnVXRojEAETJW5dIzSGJdD+A66JBtYVhBjLmLsBu2r
-          0bDwjkuIJkTjMMFUDaNnGX7USrEv+zc4kHFOCL1hjWAmy4bFjUo7QsMoJ897NmY5uMMOQ20HOIbY
-          5dxDnN1As2dy+GuR5naQ5oFOZtobc257B6brK4uB+exhSHz/lqqPjZQfNVnc7d0GaLEwxmNyRuBR
-          SpCOqQb2z/0DM92IMcIMctODaZ/+T4VjYC4c9ZAMZpFPf0blWF2W9iYRxpR6HHvvWm502YLueZKu
-          Cds09HcuQF0ZgT7qJF3Jga0EJMjH76w/kEWxIQ32DdqY3p1p69ydnjz0X40xzPkNkgJCI/1ATbRI
-          +75Is8+0eNqgx8sMs6nZAeEofUHHaBf9/VvHRvYO1SVRQwIFIdfnHrslH+k9lWqiTDSGPqrJGUM/
-          SGMue9lDvscxdk3vWFxrpCwHKdG7OsiHax3hq4dpGs+5SzElZPL80M0Ya7OjHY1pRBPnRteMuYW3
-          mQaZoReD6yRLym1QiLCUNRSlkrkzex2vHsnZX7yIdPJC7nIV1OhVUWNy0g3O+cFmo/UkCB0lVZg2
-          7PS0ul+OF8RChUnafMLoRGG0FfG56/m1ZriPE9lomDWia3ujG/sYeZJtTIY/N0SRyJWIg7wQcRJd
-          Rnz+rBDVe9auz95Qrh12SlE8JpEIVCKKiolYrMN9ely2nfJQKrEL1km2EcXx1GEFnHUehBxHkHie
-          t3ZmL7P/AAAA//8DAC+NewZ4KwAA
-      headers:
-        CF-RAY:
-          - 9148d917ddf11592-SJC
-=======
           H4sIAAAAAAAAA4ySQU/jMBCF7/kV1pybVRIK7PYICC49AGIvoFVkxpPE4Hgs20G7Qv3vyElpWtGV
           uPgwz/P5vfG8Z0KAVrASgJ2M2DuTX1T29r4cfj08Xl/Zh7v1+uby4s2uh+a35w4WqYOfXwjjZ9cP
           5N4ZiprtJKMnGSlRy/NlURRn1c/TUehZkUltrYv5kvOqqJZ5WeZVsW3sWCMFWImnTAgh3sczWbSK
@@ -96,7 +64,6 @@
       headers:
         CF-RAY:
           - 9149e5d1bb25ceb5-SJC
->>>>>>> ab90a2a6
         Connection:
           - keep-alive
         Content-Encoding:
@@ -104,11 +71,7 @@
         Content-Type:
           - application/json
         Date:
-<<<<<<< HEAD
-          - Wed, 19 Feb 2025 20:01:18 GMT
-=======
           - Wed, 19 Feb 2025 23:04:45 GMT
->>>>>>> ab90a2a6
         Server:
           - cloudflare
         Set-Cookie:
@@ -130,11 +93,7 @@
         openai-organization:
           - future-house-xr4tdh
         openai-processing-ms:
-<<<<<<< HEAD
-          - "525"
-=======
           - "297"
->>>>>>> ab90a2a6
         openai-version:
           - "2020-10-01"
         strict-transport-security:
@@ -152,11 +111,7 @@
         x-ratelimit-reset-tokens:
           - 8ms
         x-request-id:
-<<<<<<< HEAD
-          - req_f1499fc45a61704788324a4924435592
-=======
           - req_e60ee601ec4d4c4fcfcf4e3a9e9bff8e
->>>>>>> ab90a2a6
       status:
         code: 200
         message: OK
@@ -169,14 +124,8 @@
         of the action\n... (this Thought/Action/Observation can repeat N times)\n\nExample:\n\nThought:
         I need to use the get_weather tool\nAction: get_weather(\"New York\", 7)\nObservation:
         The 7 day forecast for New York is [...]"},{"role":"user","content":"Write a
-<<<<<<< HEAD
-        5 word story via print_story"},{"role":"assistant","content":"Thought: I will
-        create a 5-word story and use the print_story tool to display it.  \n. Based
-        on this reasoning, let''s select the appropriate tool!\nAction: "},{"role":"user","content":"Continue..."}],"model":"gpt-4o-2024-11-20","logprobs":true,"max_tokens":4096,"n":1,"stop":["Observation:","Action:"],"temperature":0.1,"tool_choice":"required","tools":[{"type":"function","function":{"name":"print_story","description":"Print
-=======
         5 word story via print_story"},{"role":"assistant","content":"Thought: . Based
         on this reasoning, let''s select the appropriate tool!\nAction: "},{"role":"user","content":"Continue..."}],"model":"gpt-4o-2024-11-20","logprobs":true,"n":1,"stop":["Observation:","Action:"],"temperature":0.1,"tool_choice":"required","tools":[{"type":"function","function":{"name":"print_story","description":"Print
->>>>>>> ab90a2a6
         a story.","parameters":{"type":"object","properties":{"story":{"description":"Story
         to print.","title":"Story","type":"string"}},"required":["story"]}}},{"type":"function","function":{"name":"cast_float","description":"Cast
         the input argument x to a float.","parameters":{"type":"object","properties":{"x":{"title":"X","type":"string"}},"required":["x"]}}},{"type":"function","function":{"name":"cast_int","description":"Cast
@@ -190,11 +139,7 @@
         connection:
           - keep-alive
         content-length:
-<<<<<<< HEAD
-          - "1808"
-=======
           - "1714"
->>>>>>> ab90a2a6
         content-type:
           - application/json
         host:
@@ -226,21 +171,6 @@
     response:
       body:
         string: !!binary |
-<<<<<<< HEAD
-          H4sIAAAAAAAAAwAAAP//jFNda9swFH33rxD3OSm289Hab9ugDNZ9dDDWsQyjSteOFllXSHJJCPnv
-          w3YSO13L5gcj7rnn6NwP7SPGQEnIGYg1D6K2evo23Tw8faWk/h6+lDPxObtfvIu9/vCD++UNTFoG
-          Pf5GEU6sK0G11RgUmR4WDnnAVjW5nmVZtkivsw6oSaJuaZUN0zlN0zidT5NkmsZH4pqUQA85+xkx
-          xti++7cWjcQt5CyenCI1es8rhPycxBg40m0EuPfKB24CTAZQkAloWtem0XoEBCJdCK71cHH/7Ufn
-          oU9c64Lf3r5pyrL5uMgetrT5Fs/ff7L327vRfb30znaGysaIc39G+DmeP7uMMTC87rjWKRMKH8jt
-          ntEZA+6qpkYTWuuwX0GXtoJ8BXfkA9vgzrPGaBIbtlZSomGSyPmrFRzgQusQvXT+NWqTw7LxXB/7
-          d4wfzgPRVFlHj/5yIq82/R9qpTLKrwuH3HfdGQ8pOnns3EFzsQdgHdU2FIE2aFoz6U3Sq8KwpgOa
-          ZEcwUOB6iM/i46pd6hUSA1d6XCQILtYoB+qwo7yRikZANKrxbzcvaff1K1P9j/wACIE2oCysQ6nE
-          ZcVDmsP2Fb+Wdu5yZxg8uiclsAgKXTsPiSVvdP/AwO98wLoolanQdfvaLb0t+E0q4tlyuSwhOkR/
-          AAAA//8DAFc+UVxuBAAA
-      headers:
-        CF-RAY:
-          - 9148d91ce9f5fab6-SJC
-=======
           H4sIAAAAAAAAAwAAAP//jFNNj9MwEL3nV1hzbleJabslNziwaIsAAYJFFEVeZ5KYOrZlT5atqv53
           lKRt0qUryCGy5s17fvPhXcQYqBxSBrISJGunp6+5+fjpbvVVrozfzMO32/D5Nn6U/M21jN/DpGXY
           +18o6ci6krZ2GklZ08PSoyBsVZPrWRzHC76cd0Btc9QtrXQ0ndkpj/lsmiRTHh+IlVUSA6TsR8QY
@@ -254,7 +184,6 @@
       headers:
         CF-RAY:
           - 9149e5d46e48ceb5-SJC
->>>>>>> ab90a2a6
         Connection:
           - keep-alive
         Content-Encoding:
@@ -262,11 +191,7 @@
         Content-Type:
           - application/json
         Date:
-<<<<<<< HEAD
-          - Wed, 19 Feb 2025 20:01:19 GMT
-=======
           - Wed, 19 Feb 2025 23:04:46 GMT
->>>>>>> ab90a2a6
         Server:
           - cloudflare
         Set-Cookie:
@@ -288,11 +213,7 @@
         openai-organization:
           - future-house-xr4tdh
         openai-processing-ms:
-<<<<<<< HEAD
-          - "806"
-=======
           - "574"
->>>>>>> ab90a2a6
         openai-version:
           - "2020-10-01"
         strict-transport-security:
@@ -304,21 +225,13 @@
         x-ratelimit-remaining-requests:
           - "9999"
         x-ratelimit-remaining-tokens:
-<<<<<<< HEAD
-          - "29995729"
-=======
           - "29999828"
->>>>>>> ab90a2a6
         x-ratelimit-reset-requests:
           - 6ms
         x-ratelimit-reset-tokens:
           - 8ms
         x-request-id:
-<<<<<<< HEAD
-          - req_a6b8870f2ee6f207647458b8a6689506
-=======
           - req_ddb7a059c45c505fbc2bfee44506aa51
->>>>>>> ab90a2a6
       status:
         code: 200
         message: OK
