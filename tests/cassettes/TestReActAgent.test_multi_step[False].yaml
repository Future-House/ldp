interactions:
  - request:
      body:
        '{"messages":[{"role":"system","content":"Answer the following questions
        as best you can, using the provided tools.\n\nUse the following format:\n\nThought:
        you should always think about what to do\nAction: the action to take, should
        be one of the provided tools with necessary arguments\nObservation: the result
        of the action\n... (this Thought/Action/Observation can repeat N times)\n\nExample:\n\nThought:
        I need to use the get_weather tool\nAction: get_weather(\"New York\", 7)\nObservation:
        The 7 day forecast for New York is [...]"},{"role":"user","content":"Cast ''5.5''
        to a float, then to an integer, and finally use it to write a story of that
<<<<<<< HEAD
        many words."}],"model":"gpt-4o-mini-2024-07-18","max_tokens":4096,"n":1,"parallel_tool_calls":false,"stop":["Observation:","Action:"],"temperature":0.1,"tool_choice":"none","tools":[{"type":"function","function":{"name":"print_story","description":"Print
=======
        many words."}],"model":"gpt-4o-mini-2024-07-18","n":1,"parallel_tool_calls":false,"stop":["Observation:","Action:"],"tool_choice":"none","tools":[{"type":"function","function":{"name":"print_story","description":"Print
>>>>>>> ab90a2a6
        a story.","parameters":{"type":"object","properties":{"story":{"description":"Story
        to print.","title":"Story","type":"string"}},"required":["story"]}}},{"type":"function","function":{"name":"cast_float","description":"Cast
        the input argument x to a float.","parameters":{"type":"object","properties":{"x":{"title":"X","type":"string"}},"required":["x"]}}},{"type":"function","function":{"name":"cast_int","description":"Cast
        the input argument x to an integer.","parameters":{"type":"object","properties":{"x":{"title":"X","type":"number"}},"required":["x"]}}},{"type":"function","function":{"name":"get_random_int","description":"Get
        a random integer in 1 to 10.","parameters":{"type":"object","properties":{},"required":[]}}}]}'
      headers:
        accept:
          - application/json
        accept-encoding:
          - gzip, deflate
        connection:
          - keep-alive
        content-length:
<<<<<<< HEAD
          - "1636"
=======
          - "1600"
>>>>>>> ab90a2a6
        content-type:
          - application/json
        host:
          - api.openai.com
        user-agent:
          - AsyncOpenAI/Python 1.63.0
        x-stainless-arch:
          - arm64
        x-stainless-async:
          - async:asyncio
        x-stainless-lang:
          - python
        x-stainless-os:
          - MacOS
        x-stainless-package-version:
          - 1.63.0
        x-stainless-raw-response:
          - "true"
        x-stainless-read-timeout:
<<<<<<< HEAD
          - "60.0"
=======
          - "600.0"
>>>>>>> ab90a2a6
        x-stainless-retry-count:
          - "0"
        x-stainless-runtime:
          - CPython
        x-stainless-runtime-version:
          - 3.12.9
      method: POST
      uri: https://api.openai.com/v1/chat/completions
    response:
      body:
        string: !!binary |
<<<<<<< HEAD
          H4sIAAAAAAAAAwAAAP//jFLLbtswELzrKxa85GIZlmLBtW5JCwPNLUXbQx8QGHIlsaG4BLkyWgT+
          94KyYzloCuQiQDs7g5nhPmUAwmhRg1C9ZDV4m9+Wj1/vb8K+em9Wn7Td393vvtzcfdvt9vwBxSIx
          6OEXKn5mLRUN3iIbckdYBZSMSbXYXG+326oo1xMwkEabaJ3nfE35YJzJy1W5zlebvHh3YvdkFEZR
          w/cMAOBp+iafTuNvUcNq8TwZMEbZoajPSwAikE0TIWM0kaVjsZhBRY7RTdY/9zR2PdfwERyiBiZQ
          MjJcVcvqKv1JaC1JhtaEyEuAH+5SKWA7RpnSuNHa0/xwtmap84Ee4gk/z1vjTOybgDKSSzYikxcT
          esgAfk4VjC9SCR9o8NwwPaJLgmVVHfXE3PyMFpsTyMTSXrA25eIVvUYjS2PjRYlCSdWjnqlz43LU
          hi6A7CL1v25e0z4mN657i/wMKIWeUTc+oDbqZeJ5LWA6zP+tnVueDIuIYW8UNmwwpJfQ2MrRHs9F
          xD+RcWha4zoMPpjjzbS+Ka4R9bpVWIjskP0FAAD//wMA2fjqnkEDAAA=
=======
          H4sIAAAAAAAAAwAAAP//jFLBatwwFLz7Kx665LJebGc3Dj4mlG3JoYW0hdAGo0jPthpZEtJzkxL2
          34vs3bVDU8jF4DdvhpnRe0kAmJKsAiY6TqJ3Or0qzPcvtzcfbu/u+s949fFpd73rH+WT2H17Ltkq
          MuzDLxR0ZK2F7Z1GUtZMsPDICaNqXm6yLLu42G5HoLcSdaS1jtKNTXtlVFpkxSbNyjS/PLA7qwQG
          VsGPBADgZfxGn0biM6sgWx0nPYbAW2TVaQmAeavjhPEQVCBuiK1mUFhDaEbrXzs7tB1V8AkMogSy
          IHggONuut2fxj0OjLSdolA+0BvhplkoemyHwmMYMWh/m+5M1bVvn7UM44Kd5o4wKXe2RB2uijUDW
          sRHdJwD3YwXDq1TMeds7qsk+oomCxVTnGOfY/Izm5QEkS1wvWGWxekOvlkhc6bAokQkuOpQzdW6c
          D1LZBZAsUv/r5i3tKbky7XvkZ0AIdISydh6lEq8Tz2se42H+b+3U8miYBfS/lcCaFPr4EhIbPujp
          XFj4Ewj7ulGmRe+8mm6mcXV+jig3jcCcJfvkLwAAAP//AwB4V4m+QQMAAA==
>>>>>>> ab90a2a6
      headers:
        CF-Cache-Status:
          - DYNAMIC
        CF-RAY:
<<<<<<< HEAD
          - 9148d55158c3ceb5-SJC
=======
          - 9149eeda3ec8ce34-SJC
>>>>>>> ab90a2a6
        Connection:
          - keep-alive
        Content-Encoding:
          - gzip
        Content-Type:
          - application/json
        Date:
<<<<<<< HEAD
          - Wed, 19 Feb 2025 19:58:44 GMT
=======
          - Wed, 19 Feb 2025 23:10:55 GMT
>>>>>>> ab90a2a6
        Server:
          - cloudflare
        Set-Cookie:
          - __cf_bm=W6XNxwnFtCgDlYQejjv6LYcL_KysE8JsR._PhVDaPdM-1739995124-1.0.1.1-7el_mUS9SpAtpt5flsB9LbjUtWglwgde6_mvbloT88wPuDr.Flkd8vEkx4qPPYCgKz3FXLDdoG73VN1gUh81Kw;
            path=/; expires=Wed, 19-Feb-25 20:28:44 GMT; domain=.api.openai.com; HttpOnly;
            Secure; SameSite=None
          - _cfuvid=.C1Olbwk3pHrn3DrWop7iC2yZ2KklVx1aDyDqKvq_hU-1739995124407-0.0.1.1-604800000;
            path=/; domain=.api.openai.com; HttpOnly; Secure; SameSite=None
        Transfer-Encoding:
          - chunked
        X-Content-Type-Options:
          - nosniff
        access-control-expose-headers:
          - X-Request-ID
        alt-svc:
          - h3=":443"; ma=86400
        openai-organization:
          - future-house-xr4tdh
        openai-processing-ms:
<<<<<<< HEAD
          - "725"
=======
          - "453"
>>>>>>> ab90a2a6
        openai-version:
          - "2020-10-01"
        strict-transport-security:
          - max-age=31536000; includeSubDomains; preload
        x-ratelimit-limit-requests:
          - "30000"
        x-ratelimit-limit-tokens:
          - "150000000"
        x-ratelimit-remaining-requests:
          - "29999"
        x-ratelimit-remaining-tokens:
          - "149995756"
        x-ratelimit-reset-requests:
          - 2ms
        x-ratelimit-reset-tokens:
          - 1ms
        x-request-id:
<<<<<<< HEAD
          - req_2e3f29eef4294bb1c51772283af04617
=======
          - req_7e3b8ffaf93b8b9f44ae48b62534a9c3
>>>>>>> ab90a2a6
      status:
        code: 200
        message: OK
  - request:
      body:
        '{"messages":[{"role":"system","content":"Answer the following questions
        as best you can, using the provided tools.\n\nUse the following format:\n\nThought:
        you should always think about what to do\nAction: the action to take, should
        be one of the provided tools with necessary arguments\nObservation: the result
        of the action\n... (this Thought/Action/Observation can repeat N times)\n\nExample:\n\nThought:
        I need to use the get_weather tool\nAction: get_weather(\"New York\", 7)\nObservation:
        The 7 day forecast for New York is [...]"},{"role":"user","content":"Cast ''5.5''
        to a float, then to an integer, and finally use it to write a story of that
        many words."},{"role":"assistant","content":"Thought: I need to cast ''5.5''
        to a float first.  \n. Based on this reasoning, let''s select the appropriate
<<<<<<< HEAD
        tool!\nAction: "},{"role":"user","content":"Continue..."}],"model":"gpt-4o-mini-2024-07-18","max_tokens":4096,"n":1,"parallel_tool_calls":false,"stop":["Observation:","Action:"],"temperature":0.1,"tool_choice":"required","tools":[{"type":"function","function":{"name":"print_story","description":"Print
=======
        tool!\nAction: "},{"role":"user","content":"Continue..."}],"model":"gpt-4o-mini-2024-07-18","n":1,"parallel_tool_calls":false,"stop":["Observation:","Action:"],"tool_choice":"required","tools":[{"type":"function","function":{"name":"print_story","description":"Print
>>>>>>> ab90a2a6
        a story.","parameters":{"type":"object","properties":{"story":{"description":"Story
        to print.","title":"Story","type":"string"}},"required":["story"]}}},{"type":"function","function":{"name":"cast_float","description":"Cast
        the input argument x to a float.","parameters":{"type":"object","properties":{"x":{"title":"X","type":"string"}},"required":["x"]}}},{"type":"function","function":{"name":"cast_int","description":"Cast
        the input argument x to an integer.","parameters":{"type":"object","properties":{"x":{"title":"X","type":"number"}},"required":["x"]}}},{"type":"function","function":{"name":"get_random_int","description":"Get
        a random integer in 1 to 10.","parameters":{"type":"object","properties":{},"required":[]}}}]}'
      headers:
        accept:
          - application/json
        accept-encoding:
          - gzip, deflate
        connection:
          - keep-alive
        content-length:
<<<<<<< HEAD
          - "1836"
=======
          - "1800"
>>>>>>> ab90a2a6
        content-type:
          - application/json
        host:
          - api.openai.com
        user-agent:
          - AsyncOpenAI/Python 1.63.0
        x-stainless-arch:
          - arm64
        x-stainless-async:
          - async:asyncio
        x-stainless-lang:
          - python
        x-stainless-os:
          - MacOS
        x-stainless-package-version:
          - 1.63.0
        x-stainless-raw-response:
          - "true"
        x-stainless-read-timeout:
<<<<<<< HEAD
          - "60.0"
=======
          - "600.0"
>>>>>>> ab90a2a6
        x-stainless-retry-count:
          - "0"
        x-stainless-runtime:
          - CPython
        x-stainless-runtime-version:
          - 3.12.9
      method: POST
      uri: https://api.openai.com/v1/chat/completions
    response:
      body:
        string: !!binary |
<<<<<<< HEAD
          H4sIAAAAAAAAAwAAAP//jFPBbtswDL37KwSe4yJ2knb2ce0hWHNosa4YsAyGItO2VlnSJHlpFuTf
          B9mJ7WQZMB8MgY98j3yi9gEhwHNICbCKOlZrEX6M316fxc/7jbSr5erlVqx+Pybl9uH14XPSwMRX
          qM0PZO5UdcNUrQU6rmQHM4PUoWeN7mZJkiyieN4CtcpR+LJSu3CuwppLHsbTeB5O78Low7G6Upyh
          hZR8CwghZN/+fZ8yx3dIyXRyitRoLS0R0j6JEDBK+AhQa7l1VDqYDCBT0qH0rctGiBHglBIZo0IM
          wt23H50Hs6gQGapPm939I9KX5+TJbrdf+NfNslo+jfQ66p1uGyoayXqTRngfTy/ECAFJa+wErcsK
          oai7qCYEqCmbGqXzncN+De9rSNewuFms4QBnyYfg2vn7yAaDRWOpOPpzjB96w4UqtVEbe+EfFFxy
          W2UGqW3nGNsZnNRaHWjObgy0UbV2mVNvKD1tnNx2rDBs1YBGJ9ApR8UQn0Xx5ApflqOjvL3SfosY
          ZRXmQ+mwTbTJuRoBwWj2v7u5xt3Nz2X5P/QDwBhqh3mmDeacnU88pBn0j+5fab3LbcNg0fziDDPH
          0fj7yLGgjeiWB+zOOqyzgssSjTa8fQ9Q6CyaIebzgmEEwSH4AwAA//8DAD+ZzrQdBAAA
      headers:
        CF-RAY:
          - 9148d5585b62fab6-SJC
=======
          H4sIAAAAAAAAAwAAAP//jFNNb9swDL37Vwg8x4WdJs7qYw8btnVYkQJdt2UwVIl2tOhrktylCPLf
          B9uJ7WQZMB8MgY98j3yidhEhIDjkBNiaBqasjG+n+vGevxPLV52pz9mXp5u7l6/vf/+6yx6WtzBp
          KszzT2ThWHXFjLISgzC6g5lDGrBhTRezJEmybD5vAWU4yqassiGemVgJLeJpMp3FySJO3xyq10Yw
          9JCT7xEhhOzaf9On5riFnCSTY0Sh97RCyPskQsAZ2USAei98oDrAZACZ0QF107qupRwBwRhZMCrl
          INx9u9F5MItKWSyr+w8ZS8Ti0WzfPmz8J6o2LPv2caTXUb/atqGy1qw3aYT38fxMjBDQVGEn6ENR
          SkPDWTUhQF1VK9Sh6Rx2K9iuIF/B/Gq+gj2cJO+jS+cfIxsclrWn8uDPIb7vDZemss48+zP/oBRa
          +HXhkPp2jrGd0VGt1YH65MbAOqNsKILZoG5opzdZxwrDVg1oegSDCVQO8et0OrnAV3AMVLRX2m8R
          o2yNfCgdtonWXJgREI1m/7ubS9zd/EJX/0M/AIyhDcgL65ALdjrxkOaweXT/SutdbhsGj+5FMCyC
          QNfcB8eS1rJbHvCvPqAqSqErdNaJ9j1AaYv0GpHPSoYpRPvoDwAAAP//AwBB/FAiHQQAAA==
      headers:
        CF-RAY:
          - 9149eeddda21ce34-SJC
>>>>>>> ab90a2a6
        Connection:
          - keep-alive
        Content-Encoding:
          - gzip
        Content-Type:
          - application/json
        Date:
<<<<<<< HEAD
          - Wed, 19 Feb 2025 19:58:45 GMT
=======
          - Wed, 19 Feb 2025 23:10:56 GMT
>>>>>>> ab90a2a6
        Server:
          - cloudflare
        Set-Cookie:
          - __cf_bm=J9u_Jx3SdSUlnoAy.RqnnL4AcApA70DuoYJpl1J_B3g-1739995125-1.0.1.1-jskPTxhL8pO1WEpO30eCmEIk_uD4th81NpGohCWppR6y9Kz8Fy06_jl9FfG.RLrhURwMCrWh.pdT.W6EvZEWRw;
            path=/; expires=Wed, 19-Feb-25 20:28:45 GMT; domain=.api.openai.com; HttpOnly;
            Secure; SameSite=None
          - _cfuvid=Eru0zQuf9md9gqTTeXO1Nfls7eEpyYbCaH7Wlw3zBZU-1739995125445-0.0.1.1-604800000;
            path=/; domain=.api.openai.com; HttpOnly; Secure; SameSite=None
        Transfer-Encoding:
          - chunked
        X-Content-Type-Options:
          - nosniff
        access-control-expose-headers:
          - X-Request-ID
        alt-svc:
          - h3=":443"; ma=86400
        cf-cache-status:
          - DYNAMIC
        openai-organization:
          - future-house-xr4tdh
        openai-processing-ms:
<<<<<<< HEAD
          - "759"
=======
          - "466"
>>>>>>> ab90a2a6
        openai-version:
          - "2020-10-01"
        strict-transport-security:
          - max-age=31536000; includeSubDomains; preload
        x-ratelimit-limit-requests:
          - "30000"
        x-ratelimit-limit-tokens:
          - "150000000"
        x-ratelimit-remaining-requests:
          - "29999"
        x-ratelimit-remaining-tokens:
<<<<<<< HEAD
          - "149995723"
=======
          - "149999802"
>>>>>>> ab90a2a6
        x-ratelimit-reset-requests:
          - 2ms
        x-ratelimit-reset-tokens:
          - 1ms
        x-request-id:
<<<<<<< HEAD
          - req_97869658e471a24eebf65bfd874ac693
=======
          - req_579ac9b42669786ffa6dfbe9b33c5c84
>>>>>>> ab90a2a6
      status:
        code: 200
        message: OK
  - request:
      body:
        '{"messages":[{"role":"system","content":"Answer the following questions
        as best you can, using the provided tools.\n\nUse the following format:\n\nThought:
        you should always think about what to do\nAction: the action to take, should
        be one of the provided tools with necessary arguments\nObservation: the result
        of the action\n... (this Thought/Action/Observation can repeat N times)\n\nExample:\n\nThought:
        I need to use the get_weather tool\nAction: get_weather(\"New York\", 7)\nObservation:
        The 7 day forecast for New York is [...]"},{"role":"user","content":"Cast ''5.5''
        to a float, then to an integer, and finally use it to write a story of that
        many words."},{"role":"assistant","content":"Thought: I need to cast ''5.5''
        to a float first.  \n. Based on this reasoning, let''s select the appropriate
<<<<<<< HEAD
        tool!\nAction: "},{"role":"user","content":"Continue..."},{"role":"assistant","content":null,"function_call":null,"tool_calls":[{"id":"call_eoJbyCKeaTQ9PswwUiXbHhHP","type":"function","function":{"arguments":"{\"x\":
        \"5.5\"}","name":"cast_float"}}]},{"role":"tool","content":"Observation: 5.5","name":"cast_float","tool_call_id":"call_eoJbyCKeaTQ9PswwUiXbHhHP"}],"model":"gpt-4o-mini-2024-07-18","max_tokens":4096,"n":1,"parallel_tool_calls":false,"stop":["Observation:","Action:"],"temperature":0.1,"tool_choice":"none","tools":[{"type":"function","function":{"name":"print_story","description":"Print
=======
        tool!\nAction: "},{"role":"user","content":"Continue..."},{"role":"assistant","content":null,"function_call":null,"tool_calls":[{"id":"call_RgPJ6c0i7VoxFSksMamkc6ZK","type":"function","function":{"arguments":"{\"x\":
        \"5.5\"}","name":"cast_float"}}]},{"role":"tool","content":"Observation: 5.5","name":"cast_float","tool_call_id":"call_RgPJ6c0i7VoxFSksMamkc6ZK"}],"model":"gpt-4o-mini-2024-07-18","n":1,"parallel_tool_calls":false,"stop":["Observation:","Action:"],"tool_choice":"none","tools":[{"type":"function","function":{"name":"print_story","description":"Print
>>>>>>> ab90a2a6
        a story.","parameters":{"type":"object","properties":{"story":{"description":"Story
        to print.","title":"Story","type":"string"}},"required":["story"]}}},{"type":"function","function":{"name":"cast_float","description":"Cast
        the input argument x to a float.","parameters":{"type":"object","properties":{"x":{"title":"X","type":"string"}},"required":["x"]}}},{"type":"function","function":{"name":"cast_int","description":"Cast
        the input argument x to an integer.","parameters":{"type":"object","properties":{"x":{"title":"X","type":"number"}},"required":["x"]}}},{"type":"function","function":{"name":"get_random_int","description":"Get
        a random integer in 1 to 10.","parameters":{"type":"object","properties":{},"required":[]}}}]}'
      headers:
        accept:
          - application/json
        accept-encoding:
          - gzip, deflate
        connection:
          - keep-alive
        content-length:
<<<<<<< HEAD
          - "2137"
=======
          - "2101"
>>>>>>> ab90a2a6
        content-type:
          - application/json
        host:
          - api.openai.com
        user-agent:
          - AsyncOpenAI/Python 1.63.0
        x-stainless-arch:
          - arm64
        x-stainless-async:
          - async:asyncio
        x-stainless-lang:
          - python
        x-stainless-os:
          - MacOS
        x-stainless-package-version:
          - 1.63.0
        x-stainless-raw-response:
          - "true"
        x-stainless-read-timeout:
<<<<<<< HEAD
          - "60.0"
=======
          - "600.0"
>>>>>>> ab90a2a6
        x-stainless-retry-count:
          - "0"
        x-stainless-runtime:
          - CPython
        x-stainless-runtime-version:
          - 3.12.9
      method: POST
      uri: https://api.openai.com/v1/chat/completions
    response:
      body:
        string: !!binary |
<<<<<<< HEAD
          H4sIAAAAAAAAA4xSQW7bMBC86xULni3Dki3Y1jFBCvTSBkXhS1sIDLmSaFMkQ67atIH/XlByLAVJ
          gV54mNkZzCz3OQFgSrISmGg5ic7p9CY/Hb6sHm+P+iQ/HA93h/ud6W8en/7Iz+aeLaLCPhxR0Itq
          KWznNJKyZqSFR04YXbPter/fF1leDERnJeooaxylG5t2yqg0X+WbdLVNs91F3VolMLASviUAAM/D
          G3MaiU+shNXiBekwBN4gK69DAMxbHRHGQ1CBuCG2mEhhDaEZon9tbd+0VMIn+ws+gkGUQBYEDwTU
          ItTacoJiWUSUG1CGsEG/BPhu5pYe6z7wWMv0Wl/w8zWjto3z9iFc+CteK6NCW3nkwZqYJ5B1bGDP
          CcCPYRf9q3rMeds5qsie0ETDdb4d/dj0BROb7S4kWeJ6ptoUi3f8KonElQ6zbTLBRYtykk6r571U
          dkYks9Zv07znPTZXpvkf+4kQAh2hrJxHqcTrxtOYx3ih/xq7bnkIzAL6n0pgRQp9/AmJNe/1eDcs
          /A6EXVUr06B3Xo3HU7sqWyPKTS0wY8k5+QsAAP//AwAv9gcnSgMAAA==
      headers:
        CF-RAY:
          - 9148d55eec64fab6-SJC
=======
          H4sIAAAAAAAAAwAAAP//jFLRitswEHz3Vyx6joPtc5KeH0uhHIXCwVEobTE6aW2rJ2uFtE5Tjvx7
          kZOLc/QKfTFmZ2c0s7vPGYAwWjQg1CBZjd7m7yv35b4m/ES6/zB9dPdPD1+728P+dlcdSrFKDHr8
          iYpfWGtFo7fIhtwJVgElY1Itd3VRFNvtZjsDI2m0idZ7zmvKR+NMXhVVnRe7vHx3Zg9kFEbRwLcM
          AOB5/iafTuNBNFCsXiojxih7FM2lCUAEsqkiZIwmsnQsVguoyDG62frDQFM/cAOf6RfwIBnuYJB7
          BB4QOkuSYS/thLBZb1ZwBw5RAxMoGRkMp1/pwDjGHsMa4Lu7fihgN0WZwrrJ2nP9eHFuqfeBHuMZ
          v9Q740wc2oAykksuI5MXM3rMAH7ME5pehRY+0Oi5ZXpClwRvqt1JTyyLWdCqPoNMLO0Va1Ou3tBr
          NbI0Nl7NWCipBtQLdVmInLShKyC7Sv23m7e0T8mN6/9HfgGUQs+oWx9QG/U68dIWMN3tv9ouU54N
          i4hhbxS2bDCkTWjs5GRP1yTi78g4tp1xPQYfzOmkOt+WN4i67hSWIjtmfwAAAP//AwAMuM4zYAMA
          AA==
      headers:
        CF-RAY:
          - 9149eee2ae91ce34-SJC
>>>>>>> ab90a2a6
        Connection:
          - keep-alive
        Content-Encoding:
          - gzip
        Content-Type:
          - application/json
        Date:
<<<<<<< HEAD
          - Wed, 19 Feb 2025 19:58:46 GMT
=======
          - Wed, 19 Feb 2025 23:10:57 GMT
>>>>>>> ab90a2a6
        Server:
          - cloudflare
        Set-Cookie:
          - __cf_bm=Sif3Qj.1KSF8tzxcgSdG_nzQQerBcBykbIDbfo8eqvg-1739995126-1.0.1.1-q8UDC560EY2W0wiAD2OpZeaUya1Ez4Mc16scZduviP9sGFBFvlJaEXUSrNa1PDLbLOFehNOXiTRE3em0CMrq3w;
            path=/; expires=Wed, 19-Feb-25 20:28:46 GMT; domain=.api.openai.com; HttpOnly;
            Secure; SameSite=None
          - _cfuvid=spz6nB2LhCvKzKubetDbzp3jeJ0oN7Sd5NCWrEyWTJs-1739995126119-0.0.1.1-604800000;
            path=/; domain=.api.openai.com; HttpOnly; Secure; SameSite=None
        Transfer-Encoding:
          - chunked
        X-Content-Type-Options:
          - nosniff
        access-control-expose-headers:
          - X-Request-ID
        alt-svc:
          - h3=":443"; ma=86400
        cf-cache-status:
          - DYNAMIC
        openai-organization:
          - future-house-xr4tdh
        openai-processing-ms:
<<<<<<< HEAD
          - "394"
=======
          - "529"
>>>>>>> ab90a2a6
        openai-version:
          - "2020-10-01"
        strict-transport-security:
          - max-age=31536000; includeSubDomains; preload
        x-ratelimit-limit-requests:
          - "30000"
        x-ratelimit-limit-tokens:
          - "150000000"
        x-ratelimit-remaining-requests:
          - "29999"
        x-ratelimit-remaining-tokens:
<<<<<<< HEAD
          - "149995717"
=======
          - "149999796"
>>>>>>> ab90a2a6
        x-ratelimit-reset-requests:
          - 2ms
        x-ratelimit-reset-tokens:
          - 1ms
        x-request-id:
<<<<<<< HEAD
          - req_5c230523bf1a9c9922760ffd5fd493e1
=======
          - req_c1f4b596ba404b38d5d30cc38d3aa499
>>>>>>> ab90a2a6
      status:
        code: 200
        message: OK
  - request:
      body:
        '{"messages":[{"role":"system","content":"Answer the following questions
        as best you can, using the provided tools.\n\nUse the following format:\n\nThought:
        you should always think about what to do\nAction: the action to take, should
        be one of the provided tools with necessary arguments\nObservation: the result
        of the action\n... (this Thought/Action/Observation can repeat N times)\n\nExample:\n\nThought:
        I need to use the get_weather tool\nAction: get_weather(\"New York\", 7)\nObservation:
        The 7 day forecast for New York is [...]"},{"role":"user","content":"Cast ''5.5''
        to a float, then to an integer, and finally use it to write a story of that
        many words."},{"role":"assistant","content":"Thought: I need to cast ''5.5''
        to a float first.  \n. Based on this reasoning, let''s select the appropriate
<<<<<<< HEAD
        tool!\nAction: "},{"role":"user","content":"Continue..."},{"role":"assistant","content":null,"function_call":null,"tool_calls":[{"id":"call_eoJbyCKeaTQ9PswwUiXbHhHP","type":"function","function":{"arguments":"{\"x\":
        \"5.5\"}","name":"cast_float"}}]},{"role":"tool","content":"Observation: 5.5","name":"cast_float","tool_call_id":"call_eoJbyCKeaTQ9PswwUiXbHhHP"},{"role":"assistant","content":"Thought:
        Now I need to cast the float 5.5 to an integer.  \n. Based on this reasoning,
        let''s select the appropriate tool!\nAction: "},{"role":"user","content":"Continue..."}],"model":"gpt-4o-mini-2024-07-18","max_tokens":4096,"n":1,"parallel_tool_calls":false,"stop":["Observation:","Action:"],"temperature":0.1,"tool_choice":"required","tools":[{"type":"function","function":{"name":"print_story","description":"Print
=======
        tool!\nAction: "},{"role":"user","content":"Continue..."},{"role":"assistant","content":null,"function_call":null,"tool_calls":[{"id":"call_RgPJ6c0i7VoxFSksMamkc6ZK","type":"function","function":{"arguments":"{\"x\":
        \"5.5\"}","name":"cast_float"}}]},{"role":"tool","content":"Observation: 5.5","name":"cast_float","tool_call_id":"call_RgPJ6c0i7VoxFSksMamkc6ZK"},{"role":"assistant","content":"Thought:
        Now that I have the float value 5.5, I need to cast it to an integer.  \n. Based
        on this reasoning, let''s select the appropriate tool!\nAction: "},{"role":"user","content":"Continue..."}],"model":"gpt-4o-mini-2024-07-18","n":1,"parallel_tool_calls":false,"stop":["Observation:","Action:"],"tool_choice":"required","tools":[{"type":"function","function":{"name":"print_story","description":"Print
>>>>>>> ab90a2a6
        a story.","parameters":{"type":"object","properties":{"story":{"description":"Story
        to print.","title":"Story","type":"string"}},"required":["story"]}}},{"type":"function","function":{"name":"cast_float","description":"Cast
        the input argument x to a float.","parameters":{"type":"object","properties":{"x":{"title":"X","type":"string"}},"required":["x"]}}},{"type":"function","function":{"name":"cast_int","description":"Cast
        the input argument x to an integer.","parameters":{"type":"object","properties":{"x":{"title":"X","type":"number"}},"required":["x"]}}},{"type":"function","function":{"name":"get_random_int","description":"Get
        a random integer in 1 to 10.","parameters":{"type":"object","properties":{},"required":[]}}}]}'
      headers:
        accept:
          - application/json
        accept-encoding:
          - gzip, deflate
        connection:
          - keep-alive
        content-length:
<<<<<<< HEAD
          - "2346"
=======
          - "2332"
>>>>>>> ab90a2a6
        content-type:
          - application/json
        host:
          - api.openai.com
        user-agent:
          - AsyncOpenAI/Python 1.63.0
        x-stainless-arch:
          - arm64
        x-stainless-async:
          - async:asyncio
        x-stainless-lang:
          - python
        x-stainless-os:
          - MacOS
        x-stainless-package-version:
          - 1.63.0
        x-stainless-raw-response:
          - "true"
        x-stainless-read-timeout:
<<<<<<< HEAD
          - "60.0"
=======
          - "600.0"
>>>>>>> ab90a2a6
        x-stainless-retry-count:
          - "0"
        x-stainless-runtime:
          - CPython
        x-stainless-runtime-version:
          - 3.12.9
      method: POST
      uri: https://api.openai.com/v1/chat/completions
    response:
      body:
        string: !!binary |
<<<<<<< HEAD
          H4sIAAAAAAAAAwAAAP//jFNNj5swEL3zK6w5hxWQhCzcWrVbqYdtpahpV90KOWYgboxt2SZKFOW/
          V3wEyDaVygFZ82bem3kenz1CgOeQEmA76lilhf8+2m/W9To4xh++r55OJQ1e1kF4PBy+lc8/YNZU
          qO1vZO5a9cBUpQU6rmQHM4PUYcMaruZJkizDKG6BSuUomrJSO3+h/IpL7kdBtPCDlR8+9tU7xRla
          SMlPjxBCzu2/6VPmeISUBLNrpEJraYmQDkmEgFGiiQC1lltHpYPZCDIlHcqmdVkLMQGcUiJjVIhR
          uPvOk/NoFhUiW71Lnl6+FvGnz8+rePORRptwHwfbLxO9jvqk24aKWrLBpAk+xNM3YoSApBV2gtZl
          /GaWPoOasq5QuqZvOL/C8RXS5cPyAjeJF+/e+dfEAINFbanonenjl8FqoUpt1Na+cQ4KLrndZQap
          bSeYGuld1VodqG/uCrRRlXaZU3uUDe08TjpWGPdpRMO4B51yVEyqHpezO3xZjo7y9jKH/WGU7TAf
          S8c9onXO1QTwJrP/3c097m5+Lsv/oR8BxlA7zDNtMOfsduIxzWDz3P6VNrjcNgwWzYEzzBxH09xH
          jgWtRbc4YE/WYZUVXJZotOHtS4BCZ+EcMV8UDEPwLt4fAAAA//8DAP2SmQ4XBAAA
      headers:
        CF-RAY:
          - 9148d5631d8367fe-SJC
=======
          H4sIAAAAAAAAAwAAAP//jFNNb9swDL37Vwg8x4Udx8nmY4pdAmzF0mEYsg6GKtGOVlnSJHltFuS/
          D/6I7XQZUB8MgY98j3yijgEhIDhkBNieelYZGa7n6us2KuNf80+79Jb/2Ww/3j/fP98dNtp9g1lT
          oR9/IvPnqhumKyPRC606mFmkHhvWeLWIomi5TFctUGmOsikrjQ8XOqyEEuE8mi/CaBXG7/rqvRYM
          HWTke0AIIcf23/SpOL5ARqLZOVKhc7REyIYkQsBq2USAOiecp8rDbASZVh5V07qqpZwAXmuZMyrl
          KNx9x8l5NItKmbNNaXCXrJMP2y9rGqNeJrunu8/biV5HfTBtQ0Wt2GDSBB/i2SsxQkDRCjtB53Nx
          MUufQW1ZV6h80zccH+DlAbL0Jj3BReIpuHb+MTHAYlE7Kntn+vhpsFrq0lj96F45B4VQwu1zi9S1
          E0yNDM5qrQ7UF3cFxurK+NzrJ1QNbbJKO1YY92lE42UPeu2pnFS9j2dX+HKOnor2Mof9YZTtkY+l
          4x7Rmgs9AYLJ7P92c427m1+o8i30I8AYGo88Nxa5YJcTj2kWm+f2v7TB5bZhcGh/C4a5F2ib++BY
          0Fp2iwPu4DxWeSFUidZY0b4EKEweJ4h8UTCMITgFfwEAAP//AwBicGNNFwQAAA==
      headers:
        CF-RAY:
          - 9149eee72b42ce34-SJC
>>>>>>> ab90a2a6
        Connection:
          - keep-alive
        Content-Encoding:
          - gzip
        Content-Type:
          - application/json
        Date:
<<<<<<< HEAD
          - Wed, 19 Feb 2025 19:58:46 GMT
=======
          - Wed, 19 Feb 2025 23:10:57 GMT
>>>>>>> ab90a2a6
        Server:
          - cloudflare
        Set-Cookie:
          - __cf_bm=UMOvx1mf7acV4dIthNBIXp9odgtHoXJKkXkSi0cpCRg-1739995126-1.0.1.1-13ehpYBRDJ57lzXqH88jTVrHZJ1OuOKnkiV2CAMVuzuzK2fx7ndKtT2pnGj41aFAK5ALK4wqtUPOENWnew7DPw;
            path=/; expires=Wed, 19-Feb-25 20:28:46 GMT; domain=.api.openai.com; HttpOnly;
            Secure; SameSite=None
          - _cfuvid=0uzio.kt3M8s1ho95Te3CyJdYRhYWEr1i3K84HrST9g-1739995126794-0.0.1.1-604800000;
            path=/; domain=.api.openai.com; HttpOnly; Secure; SameSite=None
        Transfer-Encoding:
          - chunked
        X-Content-Type-Options:
          - nosniff
        access-control-expose-headers:
          - X-Request-ID
        alt-svc:
          - h3=":443"; ma=86400
        cf-cache-status:
          - DYNAMIC
        openai-organization:
          - future-house-xr4tdh
        openai-processing-ms:
<<<<<<< HEAD
          - "416"
=======
          - "545"
>>>>>>> ab90a2a6
        openai-version:
          - "2020-10-01"
        strict-transport-security:
          - max-age=31536000; includeSubDomains; preload
        x-ratelimit-limit-requests:
          - "30000"
        x-ratelimit-limit-tokens:
          - "150000000"
        x-ratelimit-remaining-requests:
          - "29999"
        x-ratelimit-remaining-tokens:
<<<<<<< HEAD
          - "149995679"
=======
          - "149999754"
>>>>>>> ab90a2a6
        x-ratelimit-reset-requests:
          - 2ms
        x-ratelimit-reset-tokens:
          - 1ms
        x-request-id:
<<<<<<< HEAD
          - req_266ff33e197778bff54c9b980efbaac2
=======
          - req_211a176b9e142d3ca160e97336ce22f2
>>>>>>> ab90a2a6
      status:
        code: 200
        message: OK
  - request:
      body:
        '{"messages":[{"role":"system","content":"Answer the following questions
        as best you can, using the provided tools.\n\nUse the following format:\n\nThought:
        you should always think about what to do\nAction: the action to take, should
        be one of the provided tools with necessary arguments\nObservation: the result
        of the action\n... (this Thought/Action/Observation can repeat N times)\n\nExample:\n\nThought:
        I need to use the get_weather tool\nAction: get_weather(\"New York\", 7)\nObservation:
        The 7 day forecast for New York is [...]"},{"role":"user","content":"Cast ''5.5''
        to a float, then to an integer, and finally use it to write a story of that
        many words."},{"role":"assistant","content":"Thought: I need to cast ''5.5''
        to a float first.  \n. Based on this reasoning, let''s select the appropriate
<<<<<<< HEAD
        tool!\nAction: "},{"role":"user","content":"Continue..."},{"role":"assistant","content":null,"function_call":null,"tool_calls":[{"id":"call_eoJbyCKeaTQ9PswwUiXbHhHP","type":"function","function":{"arguments":"{\"x\":
        \"5.5\"}","name":"cast_float"}}]},{"role":"tool","content":"Observation: 5.5","name":"cast_float","tool_call_id":"call_eoJbyCKeaTQ9PswwUiXbHhHP"},{"role":"assistant","content":"Thought:
        Now I need to cast the float 5.5 to an integer.  \n. Based on this reasoning,
        let''s select the appropriate tool!\nAction: "},{"role":"user","content":"Continue..."},{"role":"assistant","content":null,"function_call":null,"tool_calls":[{"id":"call_7A9FYPf6GJN76VEa2V1k60bO","type":"function","function":{"arguments":"{\"x\":
        5.5}","name":"cast_int"}}]},{"role":"tool","content":"Observation: 5","name":"cast_int","tool_call_id":"call_7A9FYPf6GJN76VEa2V1k60bO"}],"model":"gpt-4o-mini-2024-07-18","max_tokens":4096,"n":1,"parallel_tool_calls":false,"stop":["Observation:","Action:"],"temperature":0.1,"tool_choice":"none","tools":[{"type":"function","function":{"name":"print_story","description":"Print
=======
        tool!\nAction: "},{"role":"user","content":"Continue..."},{"role":"assistant","content":null,"function_call":null,"tool_calls":[{"id":"call_RgPJ6c0i7VoxFSksMamkc6ZK","type":"function","function":{"arguments":"{\"x\":
        \"5.5\"}","name":"cast_float"}}]},{"role":"tool","content":"Observation: 5.5","name":"cast_float","tool_call_id":"call_RgPJ6c0i7VoxFSksMamkc6ZK"},{"role":"assistant","content":"Thought:
        Now that I have the float value 5.5, I need to cast it to an integer.  \n. Based
        on this reasoning, let''s select the appropriate tool!\nAction: "},{"role":"user","content":"Continue..."},{"role":"assistant","content":null,"function_call":null,"tool_calls":[{"id":"call_cJgpeZ3B3ERTBa1eo63ZkOQR","type":"function","function":{"arguments":"{\"x\":
        5.5}","name":"cast_int"}}]},{"role":"tool","content":"Observation: 5","name":"cast_int","tool_call_id":"call_cJgpeZ3B3ERTBa1eo63ZkOQR"}],"model":"gpt-4o-mini-2024-07-18","n":1,"parallel_tool_calls":false,"stop":["Observation:","Action:"],"tool_choice":"none","tools":[{"type":"function","function":{"name":"print_story","description":"Print
>>>>>>> ab90a2a6
        a story.","parameters":{"type":"object","properties":{"story":{"description":"Story
        to print.","title":"Story","type":"string"}},"required":["story"]}}},{"type":"function","function":{"name":"cast_float","description":"Cast
        the input argument x to a float.","parameters":{"type":"object","properties":{"x":{"title":"X","type":"string"}},"required":["x"]}}},{"type":"function","function":{"name":"cast_int","description":"Cast
        the input argument x to an integer.","parameters":{"type":"object","properties":{"x":{"title":"X","type":"number"}},"required":["x"]}}},{"type":"function","function":{"name":"get_random_int","description":"Get
        a random integer in 1 to 10.","parameters":{"type":"object","properties":{},"required":[]}}}]}'
      headers:
        accept:
          - application/json
        accept-encoding:
          - gzip, deflate
        connection:
          - keep-alive
        content-length:
<<<<<<< HEAD
          - "2637"
=======
          - "2623"
>>>>>>> ab90a2a6
        content-type:
          - application/json
        host:
          - api.openai.com
        user-agent:
          - AsyncOpenAI/Python 1.63.0
        x-stainless-arch:
          - arm64
        x-stainless-async:
          - async:asyncio
        x-stainless-lang:
          - python
        x-stainless-os:
          - MacOS
        x-stainless-package-version:
          - 1.63.0
        x-stainless-raw-response:
          - "true"
        x-stainless-read-timeout:
<<<<<<< HEAD
          - "60.0"
=======
          - "600.0"
>>>>>>> ab90a2a6
        x-stainless-retry-count:
          - "0"
        x-stainless-runtime:
          - CPython
        x-stainless-runtime-version:
          - 3.12.9
      method: POST
      uri: https://api.openai.com/v1/chat/completions
    response:
      body:
        string: !!binary |
<<<<<<< HEAD
          H4sIAAAAAAAAAwAAAP//jFLLbtswELzrKxa89CIZfsKxj2kuQW9F0BZoCoEhVxJjiiS4Kz8Q5N8L
          So7lICnQCw87O8PZ2X3JAITRYgtCNZJVG2xxO9/9eDjenZ6pJvqOv37SnWvD1+64U/hN5Inhn55R
          8RtronwbLLLxboBVRMmYVGfrxWazWc3m6x5ovUabaHXgYumL1jhTzKfzZTFdF7ObM7vxRiGJLfzO
          AABe+jf5dBqPYgvT/K3SIpGsUWwvTQAiepsqQhIZYulY5COovGN0vfWHxnd1w1u4h0buEbhBMI6x
          xgh7aTsEX8Eqh0NjVAMtSkdwDw5RA3s4RMMIEoh9PPWdcPBR0wTg0U3gVhJq8A64MQQRJXlnXJ2D
          Rf5CMCSU6CZFN6hMHt211YhVRzLF5Tprz/XXy+zW1yH6Jzrjl3plnKGmHL5McxL7IHr0NQP402fc
          vYtNhOjbwCX7HbokuNjcDHpiXO0Vuj6D7Fnasb5crPJP9EqNLI2lqy0JJVWDeqSOK5WdNv4KyK6m
          /ujmM+1L2P8jPwJKYWDUZYiojXo/8dgWMV3+v9ouKfeGBWHcG4UlG4xpExor2dnhHgWdiLEtK+Nq
          jCGa4SirUM4WiHpZKZyJ7DX7CwAA//8DAEbCqt6iAwAA
      headers:
        CF-RAY:
          - 9148d5674ac367fe-SJC
=======
          H4sIAAAAAAAAAwAAAP//jFLLbtswELzrKxa85GIZsiPHqY8tUNiHAk1RtEAfEGhqJbKluCp3ZTcN
          /O+BZMdy0BTohYeZncHMLh8SAOVKtQJlrBbTtD59PQ+fPjTruzdftut33XJj5+u3d/yK/3z+Vb1X
          k15B2x9o5Ek1NdS0HsVRONImohbsXWfLPMuym5vFciAaKtH3srqVNKe0ccGl82yep9kynd2e1Jac
          QVYr+JoAADwMb58zlPhbrSCbPCENMusa1eo8BKAi+R5Rmtmx6CBqMpKGgmAYon+01NVWVrABq3cI
          gfZgNAtcLaaLKxACHcAFwRrjBPbWGQu12yFDgyAWYad9h7CYwgb2znvouMcdnwgh2EcnCBpYKN4D
          VbCAPcWSpwDfwmWsiFXHul9N6Lw/4YdzT091G2nLJ/6MVy44tkVEzRT6TizUqoE9JADfh312z1ak
          2khNK4XQTwy9YZ7lRz81nnFkr29PpJBof6HK55MX/IoSRTvPFxdRRhuL5Sgdz6e70tEFkVy0/jvN
          S97H5i7U/2M/EsZgK1gWbcTSmeeNx7GI/S//19h5y0NgxRh3zmAhDmN/iRIr3fnj31N8z4JNUblQ
          Y2yjO37Aqi1m14hlXhmcqeSQPAIAAP//AwCrhJxgjgMAAA==
      headers:
        CF-RAY:
          - 9149eeeb7f81ce34-SJC
>>>>>>> ab90a2a6
        Connection:
          - keep-alive
        Content-Encoding:
          - gzip
        Content-Type:
          - application/json
        Date:
<<<<<<< HEAD
          - Wed, 19 Feb 2025 19:58:47 GMT
=======
          - Wed, 19 Feb 2025 23:10:58 GMT
>>>>>>> ab90a2a6
        Server:
          - cloudflare
        Set-Cookie:
          - __cf_bm=uRo.crtXvhikJ8h002EHXPqDM6lV2qteeqyLCt1ssqg-1739995127-1.0.1.1-ymo0F7OmYp79.MPo5aLDGhqMM6NKLCv4VzSlobnHWXHWv2XY9QQiaywZZBvt5guorjT7hhaQFzS7j7TJNNOGTA;
            path=/; expires=Wed, 19-Feb-25 20:28:47 GMT; domain=.api.openai.com; HttpOnly;
            Secure; SameSite=None
          - _cfuvid=QcVBacP1oCN.kPWAcBsj63E89rEcsqqaktDQ8OFSBd8-1739995127931-0.0.1.1-604800000;
            path=/; domain=.api.openai.com; HttpOnly; Secure; SameSite=None
        Transfer-Encoding:
          - chunked
        X-Content-Type-Options:
          - nosniff
        access-control-expose-headers:
          - X-Request-ID
        alt-svc:
          - h3=":443"; ma=86400
        cf-cache-status:
          - DYNAMIC
        openai-organization:
          - future-house-xr4tdh
        openai-processing-ms:
<<<<<<< HEAD
          - "886"
=======
          - "912"
>>>>>>> ab90a2a6
        openai-version:
          - "2020-10-01"
        strict-transport-security:
          - max-age=31536000; includeSubDomains; preload
        x-ratelimit-limit-requests:
          - "30000"
        x-ratelimit-limit-tokens:
          - "150000000"
        x-ratelimit-remaining-requests:
          - "29999"
        x-ratelimit-remaining-tokens:
<<<<<<< HEAD
          - "149995673"
=======
          - "149999749"
>>>>>>> ab90a2a6
        x-ratelimit-reset-requests:
          - 2ms
        x-ratelimit-reset-tokens:
          - 1ms
        x-request-id:
<<<<<<< HEAD
          - req_b40a5e4defbf00742e3746e04bc6134e
=======
          - req_d1b710d6bbd74f87014a38188f746fb7
>>>>>>> ab90a2a6
      status:
        code: 200
        message: OK
  - request:
      body:
        '{"messages":[{"role":"system","content":"Answer the following questions
        as best you can, using the provided tools.\n\nUse the following format:\n\nThought:
        you should always think about what to do\nAction: the action to take, should
        be one of the provided tools with necessary arguments\nObservation: the result
        of the action\n... (this Thought/Action/Observation can repeat N times)\n\nExample:\n\nThought:
        I need to use the get_weather tool\nAction: get_weather(\"New York\", 7)\nObservation:
        The 7 day forecast for New York is [...]"},{"role":"user","content":"Cast ''5.5''
        to a float, then to an integer, and finally use it to write a story of that
        many words."},{"role":"assistant","content":"Thought: I need to cast ''5.5''
        to a float first.  \n. Based on this reasoning, let''s select the appropriate
<<<<<<< HEAD
        tool!\nAction: "},{"role":"user","content":"Continue..."},{"role":"assistant","content":null,"function_call":null,"tool_calls":[{"id":"call_eoJbyCKeaTQ9PswwUiXbHhHP","type":"function","function":{"arguments":"{\"x\":
        \"5.5\"}","name":"cast_float"}}]},{"role":"tool","content":"Observation: 5.5","name":"cast_float","tool_call_id":"call_eoJbyCKeaTQ9PswwUiXbHhHP"},{"role":"assistant","content":"Thought:
        Now I need to cast the float 5.5 to an integer.  \n. Based on this reasoning,
        let''s select the appropriate tool!\nAction: "},{"role":"user","content":"Continue..."},{"role":"assistant","content":null,"function_call":null,"tool_calls":[{"id":"call_7A9FYPf6GJN76VEa2V1k60bO","type":"function","function":{"arguments":"{\"x\":
        5.5}","name":"cast_int"}}]},{"role":"tool","content":"Observation: 5","name":"cast_int","tool_call_id":"call_7A9FYPf6GJN76VEa2V1k60bO"},{"role":"assistant","content":"Thought:
        I have the integer value of 5, which means I need to write a story of 5 words.  \n.
        Based on this reasoning, let''s create a simple story.\n. Based on this reasoning,
        let''s select the appropriate tool!\nAction: "},{"role":"user","content":"Continue..."}],"model":"gpt-4o-mini-2024-07-18","max_tokens":4096,"n":1,"parallel_tool_calls":false,"stop":["Observation:","Action:"],"temperature":0.1,"tool_choice":"required","tools":[{"type":"function","function":{"name":"print_story","description":"Print
=======
        tool!\nAction: "},{"role":"user","content":"Continue..."},{"role":"assistant","content":null,"function_call":null,"tool_calls":[{"id":"call_RgPJ6c0i7VoxFSksMamkc6ZK","type":"function","function":{"arguments":"{\"x\":
        \"5.5\"}","name":"cast_float"}}]},{"role":"tool","content":"Observation: 5.5","name":"cast_float","tool_call_id":"call_RgPJ6c0i7VoxFSksMamkc6ZK"},{"role":"assistant","content":"Thought:
        Now that I have the float value 5.5, I need to cast it to an integer.  \n. Based
        on this reasoning, let''s select the appropriate tool!\nAction: "},{"role":"user","content":"Continue..."},{"role":"assistant","content":null,"function_call":null,"tool_calls":[{"id":"call_cJgpeZ3B3ERTBa1eo63ZkOQR","type":"function","function":{"arguments":"{\"x\":
        5.5}","name":"cast_int"}}]},{"role":"tool","content":"Observation: 5","name":"cast_int","tool_call_id":"call_cJgpeZ3B3ERTBa1eo63ZkOQR"},{"role":"assistant","content":"Thought:
        I have now cast ''5.5'' to an integer, which gives me the value 5. I will use
        this value to write a story of 5 words.  \n. Based on this reasoning, let''s
        select the appropriate tool!\nAction: "},{"role":"user","content":"Continue..."}],"model":"gpt-4o-mini-2024-07-18","n":1,"parallel_tool_calls":false,"stop":["Observation:","Action:"],"tool_choice":"required","tools":[{"type":"function","function":{"name":"print_story","description":"Print
>>>>>>> ab90a2a6
        a story.","parameters":{"type":"object","properties":{"story":{"description":"Story
        to print.","title":"Story","type":"string"}},"required":["story"]}}},{"type":"function","function":{"name":"cast_float","description":"Cast
        the input argument x to a float.","parameters":{"type":"object","properties":{"x":{"title":"X","type":"string"}},"required":["x"]}}},{"type":"function","function":{"name":"cast_int","description":"Cast
        the input argument x to an integer.","parameters":{"type":"object","properties":{"x":{"title":"X","type":"number"}},"required":["x"]}}},{"type":"function","function":{"name":"get_random_int","description":"Get
        a random integer in 1 to 10.","parameters":{"type":"object","properties":{},"required":[]}}}]}'
      headers:
        accept:
          - application/json
        accept-encoding:
          - gzip, deflate
        connection:
          - keep-alive
        content-length:
<<<<<<< HEAD
          - "2934"
=======
          - "2900"
>>>>>>> ab90a2a6
        content-type:
          - application/json
        host:
          - api.openai.com
        user-agent:
          - AsyncOpenAI/Python 1.63.0
        x-stainless-arch:
          - arm64
        x-stainless-async:
          - async:asyncio
        x-stainless-lang:
          - python
        x-stainless-os:
          - MacOS
        x-stainless-package-version:
          - 1.63.0
        x-stainless-raw-response:
          - "true"
        x-stainless-read-timeout:
<<<<<<< HEAD
          - "60.0"
=======
          - "600.0"
>>>>>>> ab90a2a6
        x-stainless-retry-count:
          - "0"
        x-stainless-runtime:
          - CPython
        x-stainless-runtime-version:
          - 3.12.9
      method: POST
      uri: https://api.openai.com/v1/chat/completions
    response:
      body:
        string: !!binary |
<<<<<<< HEAD
          H4sIAAAAAAAAAwAAAP//jFNNj5swEL3zK6w5h1XIR5Nw66qq2kqrbqVNe2gq5JgBvDG2aw/tRlH+
          ewUkQNKstByQNc/vzcyb8SFgDGQKMQNRcBKlVeH9ZPd9nT7s1uNvc/Eet9PPj49uje/K6OunLzCq
          GWb7jILOrDthSquQpNEtLBxywlo1WkxXq9U8miwboDQpqpqWWwpnJiylluFkPJmF40UYLU/swkiB
          HmL2M2CMsUPzr+vUKb5AzMajc6RE73mOEHeXGANnVB0B7r30xDXBqAeF0YS6Ll1XSg0AMkYlgivV
          J26/w+Dcm8WVSu5//H16WP5205cPulT5M/84n0wzYwf5Wum9bQrKKi06kwZ4F4+vkjEGmpcN1zqp
          KfFk3P6Kzhhwl1claqpLh8MGmmsbiDfwVCDzlWYeybMt8opkVim1Z2S0zAu628ARLuSOwa3zr4FT
          DrPKc3Wy8BQ/djNRJrfObP2VxZBJLX2ROOS+aXXoeHDO1uSB6mKoYJ0pLSVkdqhr2dl81apCv3g9
          Gp1BMsTVgLVYjm7oJSkSl83Uu0UTXBSY9tR+4XiVSjMAgkHv/1dzS7vtX+r8LfI9IARawjSxDlMp
          Ljvurzms3+Vr1zqXm4LBo/sjBSYk0dXzSDHjlWpfC/i9JyyTTOocXbN8zQbbJJoiprNMYATBMfgH
          AAD//wMAWZGz/UAEAAA=
=======
          H4sIAAAAAAAAAwAAAP//jFPLrpswEN3zFdaswxXk5smu2fQhpd2kV5WaK+SYAdwa27KHtmmUf6+A
          BEiaSmWBrDk+Z2bOjE8BYyAzSBiIkpOorAo3U/2y+xC/y21dyu3y/fYLfn6ufLT+9Hb3ApOGYQ7f
          UNCV9SRMZRWSNLqDhUNO2KjGy1kURYvFfN0ClclQNbTCUjgzYSW1DKfRdBZGyzBeXdilkQI9JOxr
          wBhjp/bf1Kkz/AUJiybXSIXe8wIh6S8xBs6oJgLce+mJa4LJAAqjCXVTuq6VGgFkjEoFV2pI3H2n
          0XkwiyuV7uT255vftFrMlf2404bkZmOm69UoXyd9tG1Bea1Fb9II7+PJXTLGQPOq5VonNaWejDve
          0RkD7oq6Qk1N6XDaQ3ttD8kediUyX2vmS6nRs4OTRUmMTMaPT3s4w43SOXh0fh2Z5DCvPVcX9y7x
          cz8OZQrrzMHfuQu51NKXqUPu2y7HZgfXbG0eqG/mCdaZylJK5jvqRna2WHSqMOzcgMbrC0iGuBqx
          VvPJA700Q+KyHXi/Y4KLErOBOuwarzNpRkAw6v3vah5pd/1LXfyP/AAIgZYwS63DTIrbjodrDpsn
          +a9rvcttweDR/ZACU5LomnlkmPNadQ8F/NETVmkudYGu3bt2eW0aPyNms1xgDME5+AMAAP//AwD/
          SvYiOwQAAA==
>>>>>>> ab90a2a6
      headers:
        CF-RAY:
<<<<<<< HEAD
          - 9148d56e6c1467fe-SJC
=======
          - 9149eef20e2bce34-SJC
>>>>>>> ab90a2a6
        Connection:
          - keep-alive
        Content-Encoding:
          - gzip
        Content-Type:
          - application/json
        Date:
<<<<<<< HEAD
          - Wed, 19 Feb 2025 19:58:48 GMT
=======
          - Wed, 19 Feb 2025 23:10:59 GMT
>>>>>>> ab90a2a6
        Server:
          - cloudflare
        Set-Cookie:
          - __cf_bm=yIZPhevBmIEFGHeghttSywxlh62qMG77VVHnauyFpKE-1739995128-1.0.1.1-ObkoUHj98PXEZ7AW9ZckKOa29uvu_7aGIt0vKryA3DPTlGuovdMQ56aIzHR5vUPQYHKY72X9SwMmIlvJ35_HLg;
            path=/; expires=Wed, 19-Feb-25 20:28:48 GMT; domain=.api.openai.com; HttpOnly;
            Secure; SameSite=None
          - _cfuvid=ciBWSpJdxB3jRNNSY9EwS21aRrTUVtkUCwoda6o8yLg-1739995128682-0.0.1.1-604800000;
            path=/; domain=.api.openai.com; HttpOnly; Secure; SameSite=None
        Transfer-Encoding:
          - chunked
        X-Content-Type-Options:
          - nosniff
        access-control-expose-headers:
          - X-Request-ID
        alt-svc:
          - h3=":443"; ma=86400
        cf-cache-status:
          - DYNAMIC
        openai-organization:
          - future-house-xr4tdh
        openai-processing-ms:
<<<<<<< HEAD
          - "492"
=======
          - "449"
>>>>>>> ab90a2a6
        openai-version:
          - "2020-10-01"
        strict-transport-security:
          - max-age=31536000; includeSubDomains; preload
        x-ratelimit-limit-requests:
          - "30000"
        x-ratelimit-limit-tokens:
          - "150000000"
        x-ratelimit-remaining-requests:
          - "29999"
        x-ratelimit-remaining-tokens:
<<<<<<< HEAD
          - "149995615"
=======
          - "149999694"
>>>>>>> ab90a2a6
        x-ratelimit-reset-requests:
          - 2ms
        x-ratelimit-reset-tokens:
          - 1ms
        x-request-id:
<<<<<<< HEAD
          - req_bb35705e68463f7c813a0e82643b767b
=======
          - req_4c498f6966bc1182c9483a9c10c91a5e
>>>>>>> ab90a2a6
      status:
        code: 200
        message: OK
version: 1<|MERGE_RESOLUTION|>--- conflicted
+++ resolved
@@ -9,11 +9,7 @@
         I need to use the get_weather tool\nAction: get_weather(\"New York\", 7)\nObservation:
         The 7 day forecast for New York is [...]"},{"role":"user","content":"Cast ''5.5''
         to a float, then to an integer, and finally use it to write a story of that
-<<<<<<< HEAD
-        many words."}],"model":"gpt-4o-mini-2024-07-18","max_tokens":4096,"n":1,"parallel_tool_calls":false,"stop":["Observation:","Action:"],"temperature":0.1,"tool_choice":"none","tools":[{"type":"function","function":{"name":"print_story","description":"Print
-=======
         many words."}],"model":"gpt-4o-mini-2024-07-18","n":1,"parallel_tool_calls":false,"stop":["Observation:","Action:"],"tool_choice":"none","tools":[{"type":"function","function":{"name":"print_story","description":"Print
->>>>>>> ab90a2a6
         a story.","parameters":{"type":"object","properties":{"story":{"description":"Story
         to print.","title":"Story","type":"string"}},"required":["story"]}}},{"type":"function","function":{"name":"cast_float","description":"Cast
         the input argument x to a float.","parameters":{"type":"object","properties":{"x":{"title":"X","type":"string"}},"required":["x"]}}},{"type":"function","function":{"name":"cast_int","description":"Cast
@@ -27,11 +23,7 @@
         connection:
           - keep-alive
         content-length:
-<<<<<<< HEAD
-          - "1636"
-=======
           - "1600"
->>>>>>> ab90a2a6
         content-type:
           - application/json
         host:
@@ -51,13 +43,9 @@
         x-stainless-raw-response:
           - "true"
         x-stainless-read-timeout:
-<<<<<<< HEAD
-          - "60.0"
-=======
           - "600.0"
->>>>>>> ab90a2a6
         x-stainless-retry-count:
-          - "0"
+          - "1"
         x-stainless-runtime:
           - CPython
         x-stainless-runtime-version:
@@ -67,16 +55,6 @@
     response:
       body:
         string: !!binary |
-<<<<<<< HEAD
-          H4sIAAAAAAAAAwAAAP//jFLLbtswELzrKxa85GIZlmLBtW5JCwPNLUXbQx8QGHIlsaG4BLkyWgT+
-          94KyYzloCuQiQDs7g5nhPmUAwmhRg1C9ZDV4m9+Wj1/vb8K+em9Wn7Td393vvtzcfdvt9vwBxSIx
-          6OEXKn5mLRUN3iIbckdYBZSMSbXYXG+326oo1xMwkEabaJ3nfE35YJzJy1W5zlebvHh3YvdkFEZR
-          w/cMAOBp+iafTuNvUcNq8TwZMEbZoajPSwAikE0TIWM0kaVjsZhBRY7RTdY/9zR2PdfwERyiBiZQ
-          MjJcVcvqKv1JaC1JhtaEyEuAH+5SKWA7RpnSuNHa0/xwtmap84Ee4gk/z1vjTOybgDKSSzYikxcT
-          esgAfk4VjC9SCR9o8NwwPaJLgmVVHfXE3PyMFpsTyMTSXrA25eIVvUYjS2PjRYlCSdWjnqlz43LU
-          hi6A7CL1v25e0z4mN657i/wMKIWeUTc+oDbqZeJ5LWA6zP+tnVueDIuIYW8UNmwwpJfQ2MrRHs9F
-          xD+RcWha4zoMPpjjzbS+Ka4R9bpVWIjskP0FAAD//wMA2fjqnkEDAAA=
-=======
           H4sIAAAAAAAAAwAAAP//jFLBatwwFLz7Kx665LJebGc3Dj4mlG3JoYW0hdAGo0jPthpZEtJzkxL2
           34vs3bVDU8jF4DdvhpnRe0kAmJKsAiY6TqJ3Or0qzPcvtzcfbu/u+s949fFpd73rH+WT2H17Ltkq
           MuzDLxR0ZK2F7Z1GUtZMsPDICaNqXm6yLLu42G5HoLcSdaS1jtKNTXtlVFpkxSbNyjS/PLA7qwQG
@@ -85,16 +63,11 @@
           sRHdJwD3YwXDq1TMeds7qsk+oomCxVTnGOfY/Izm5QEkS1wvWGWxekOvlkhc6bAokQkuOpQzdW6c
           D1LZBZAsUv/r5i3tKbky7XvkZ0AIdISydh6lEq8Tz2se42H+b+3U8miYBfS/lcCaFPr4EhIbPujp
           XFj4Ewj7ulGmRe+8mm6mcXV+jig3jcCcJfvkLwAAAP//AwB4V4m+QQMAAA==
->>>>>>> ab90a2a6
       headers:
         CF-Cache-Status:
           - DYNAMIC
         CF-RAY:
-<<<<<<< HEAD
-          - 9148d55158c3ceb5-SJC
-=======
           - 9149eeda3ec8ce34-SJC
->>>>>>> ab90a2a6
         Connection:
           - keep-alive
         Content-Encoding:
@@ -102,19 +75,9 @@
         Content-Type:
           - application/json
         Date:
-<<<<<<< HEAD
-          - Wed, 19 Feb 2025 19:58:44 GMT
-=======
           - Wed, 19 Feb 2025 23:10:55 GMT
->>>>>>> ab90a2a6
         Server:
           - cloudflare
-        Set-Cookie:
-          - __cf_bm=W6XNxwnFtCgDlYQejjv6LYcL_KysE8JsR._PhVDaPdM-1739995124-1.0.1.1-7el_mUS9SpAtpt5flsB9LbjUtWglwgde6_mvbloT88wPuDr.Flkd8vEkx4qPPYCgKz3FXLDdoG73VN1gUh81Kw;
-            path=/; expires=Wed, 19-Feb-25 20:28:44 GMT; domain=.api.openai.com; HttpOnly;
-            Secure; SameSite=None
-          - _cfuvid=.C1Olbwk3pHrn3DrWop7iC2yZ2KklVx1aDyDqKvq_hU-1739995124407-0.0.1.1-604800000;
-            path=/; domain=.api.openai.com; HttpOnly; Secure; SameSite=None
         Transfer-Encoding:
           - chunked
         X-Content-Type-Options:
@@ -126,11 +89,7 @@
         openai-organization:
           - future-house-xr4tdh
         openai-processing-ms:
-<<<<<<< HEAD
-          - "725"
-=======
           - "453"
->>>>>>> ab90a2a6
         openai-version:
           - "2020-10-01"
         strict-transport-security:
@@ -142,17 +101,13 @@
         x-ratelimit-remaining-requests:
           - "29999"
         x-ratelimit-remaining-tokens:
-          - "149995756"
+          - "149999837"
         x-ratelimit-reset-requests:
           - 2ms
         x-ratelimit-reset-tokens:
-          - 1ms
+          - 0s
         x-request-id:
-<<<<<<< HEAD
-          - req_2e3f29eef4294bb1c51772283af04617
-=======
           - req_7e3b8ffaf93b8b9f44ae48b62534a9c3
->>>>>>> ab90a2a6
       status:
         code: 200
         message: OK
@@ -168,11 +123,7 @@
         to a float, then to an integer, and finally use it to write a story of that
         many words."},{"role":"assistant","content":"Thought: I need to cast ''5.5''
         to a float first.  \n. Based on this reasoning, let''s select the appropriate
-<<<<<<< HEAD
-        tool!\nAction: "},{"role":"user","content":"Continue..."}],"model":"gpt-4o-mini-2024-07-18","max_tokens":4096,"n":1,"parallel_tool_calls":false,"stop":["Observation:","Action:"],"temperature":0.1,"tool_choice":"required","tools":[{"type":"function","function":{"name":"print_story","description":"Print
-=======
         tool!\nAction: "},{"role":"user","content":"Continue..."}],"model":"gpt-4o-mini-2024-07-18","n":1,"parallel_tool_calls":false,"stop":["Observation:","Action:"],"tool_choice":"required","tools":[{"type":"function","function":{"name":"print_story","description":"Print
->>>>>>> ab90a2a6
         a story.","parameters":{"type":"object","properties":{"story":{"description":"Story
         to print.","title":"Story","type":"string"}},"required":["story"]}}},{"type":"function","function":{"name":"cast_float","description":"Cast
         the input argument x to a float.","parameters":{"type":"object","properties":{"x":{"title":"X","type":"string"}},"required":["x"]}}},{"type":"function","function":{"name":"cast_int","description":"Cast
@@ -186,11 +137,7 @@
         connection:
           - keep-alive
         content-length:
-<<<<<<< HEAD
-          - "1836"
-=======
           - "1800"
->>>>>>> ab90a2a6
         content-type:
           - application/json
         host:
@@ -210,11 +157,7 @@
         x-stainless-raw-response:
           - "true"
         x-stainless-read-timeout:
-<<<<<<< HEAD
-          - "60.0"
-=======
           - "600.0"
->>>>>>> ab90a2a6
         x-stainless-retry-count:
           - "0"
         x-stainless-runtime:
@@ -226,20 +169,6 @@
     response:
       body:
         string: !!binary |
-<<<<<<< HEAD
-          H4sIAAAAAAAAAwAAAP//jFPBbtswDL37KwSe4yJ2knb2ce0hWHNosa4YsAyGItO2VlnSJHlpFuTf
-          B9mJ7WQZMB8MgY98j3yi9gEhwHNICbCKOlZrEX6M316fxc/7jbSr5erlVqx+Pybl9uH14XPSwMRX
-          qM0PZO5UdcNUrQU6rmQHM4PUoWeN7mZJkiyieN4CtcpR+LJSu3CuwppLHsbTeB5O78Low7G6Upyh
-          hZR8CwghZN/+fZ8yx3dIyXRyitRoLS0R0j6JEDBK+AhQa7l1VDqYDCBT0qH0rctGiBHglBIZo0IM
-          wt23H50Hs6gQGapPm939I9KX5+TJbrdf+NfNslo+jfQ66p1uGyoayXqTRngfTy/ECAFJa+wErcsK
-          oai7qCYEqCmbGqXzncN+De9rSNewuFms4QBnyYfg2vn7yAaDRWOpOPpzjB96w4UqtVEbe+EfFFxy
-          W2UGqW3nGNsZnNRaHWjObgy0UbV2mVNvKD1tnNx2rDBs1YBGJ9ApR8UQn0Xx5ApflqOjvL3SfosY
-          ZRXmQ+mwTbTJuRoBwWj2v7u5xt3Nz2X5P/QDwBhqh3mmDeacnU88pBn0j+5fab3LbcNg0fziDDPH
-          0fj7yLGgjeiWB+zOOqyzgssSjTa8fQ9Q6CyaIebzgmEEwSH4AwAA//8DAD+ZzrQdBAAA
-      headers:
-        CF-RAY:
-          - 9148d5585b62fab6-SJC
-=======
           H4sIAAAAAAAAAwAAAP//jFNNb9swDL37Vwg8x4WdJs7qYw8btnVYkQJdt2UwVIl2tOhrktylCPLf
           B9uJ7WQZMB8MgY98j3yidhEhIDjkBNiaBqasjG+n+vGevxPLV52pz9mXp5u7l6/vf/+6yx6WtzBp
           KszzT2ThWHXFjLISgzC6g5lDGrBhTRezJEmybD5vAWU4yqassiGemVgJLeJpMp3FySJO3xyq10Yw
@@ -252,7 +181,6 @@
       headers:
         CF-RAY:
           - 9149eeddda21ce34-SJC
->>>>>>> ab90a2a6
         Connection:
           - keep-alive
         Content-Encoding:
@@ -260,19 +188,9 @@
         Content-Type:
           - application/json
         Date:
-<<<<<<< HEAD
-          - Wed, 19 Feb 2025 19:58:45 GMT
-=======
           - Wed, 19 Feb 2025 23:10:56 GMT
->>>>>>> ab90a2a6
         Server:
           - cloudflare
-        Set-Cookie:
-          - __cf_bm=J9u_Jx3SdSUlnoAy.RqnnL4AcApA70DuoYJpl1J_B3g-1739995125-1.0.1.1-jskPTxhL8pO1WEpO30eCmEIk_uD4th81NpGohCWppR6y9Kz8Fy06_jl9FfG.RLrhURwMCrWh.pdT.W6EvZEWRw;
-            path=/; expires=Wed, 19-Feb-25 20:28:45 GMT; domain=.api.openai.com; HttpOnly;
-            Secure; SameSite=None
-          - _cfuvid=Eru0zQuf9md9gqTTeXO1Nfls7eEpyYbCaH7Wlw3zBZU-1739995125445-0.0.1.1-604800000;
-            path=/; domain=.api.openai.com; HttpOnly; Secure; SameSite=None
         Transfer-Encoding:
           - chunked
         X-Content-Type-Options:
@@ -286,11 +204,7 @@
         openai-organization:
           - future-house-xr4tdh
         openai-processing-ms:
-<<<<<<< HEAD
-          - "759"
-=======
           - "466"
->>>>>>> ab90a2a6
         openai-version:
           - "2020-10-01"
         strict-transport-security:
@@ -302,21 +216,13 @@
         x-ratelimit-remaining-requests:
           - "29999"
         x-ratelimit-remaining-tokens:
-<<<<<<< HEAD
-          - "149995723"
-=======
           - "149999802"
->>>>>>> ab90a2a6
         x-ratelimit-reset-requests:
           - 2ms
         x-ratelimit-reset-tokens:
-          - 1ms
+          - 0s
         x-request-id:
-<<<<<<< HEAD
-          - req_97869658e471a24eebf65bfd874ac693
-=======
           - req_579ac9b42669786ffa6dfbe9b33c5c84
->>>>>>> ab90a2a6
       status:
         code: 200
         message: OK
@@ -332,13 +238,8 @@
         to a float, then to an integer, and finally use it to write a story of that
         many words."},{"role":"assistant","content":"Thought: I need to cast ''5.5''
         to a float first.  \n. Based on this reasoning, let''s select the appropriate
-<<<<<<< HEAD
-        tool!\nAction: "},{"role":"user","content":"Continue..."},{"role":"assistant","content":null,"function_call":null,"tool_calls":[{"id":"call_eoJbyCKeaTQ9PswwUiXbHhHP","type":"function","function":{"arguments":"{\"x\":
-        \"5.5\"}","name":"cast_float"}}]},{"role":"tool","content":"Observation: 5.5","name":"cast_float","tool_call_id":"call_eoJbyCKeaTQ9PswwUiXbHhHP"}],"model":"gpt-4o-mini-2024-07-18","max_tokens":4096,"n":1,"parallel_tool_calls":false,"stop":["Observation:","Action:"],"temperature":0.1,"tool_choice":"none","tools":[{"type":"function","function":{"name":"print_story","description":"Print
-=======
         tool!\nAction: "},{"role":"user","content":"Continue..."},{"role":"assistant","content":null,"function_call":null,"tool_calls":[{"id":"call_RgPJ6c0i7VoxFSksMamkc6ZK","type":"function","function":{"arguments":"{\"x\":
         \"5.5\"}","name":"cast_float"}}]},{"role":"tool","content":"Observation: 5.5","name":"cast_float","tool_call_id":"call_RgPJ6c0i7VoxFSksMamkc6ZK"}],"model":"gpt-4o-mini-2024-07-18","n":1,"parallel_tool_calls":false,"stop":["Observation:","Action:"],"tool_choice":"none","tools":[{"type":"function","function":{"name":"print_story","description":"Print
->>>>>>> ab90a2a6
         a story.","parameters":{"type":"object","properties":{"story":{"description":"Story
         to print.","title":"Story","type":"string"}},"required":["story"]}}},{"type":"function","function":{"name":"cast_float","description":"Cast
         the input argument x to a float.","parameters":{"type":"object","properties":{"x":{"title":"X","type":"string"}},"required":["x"]}}},{"type":"function","function":{"name":"cast_int","description":"Cast
@@ -352,11 +253,7 @@
         connection:
           - keep-alive
         content-length:
-<<<<<<< HEAD
-          - "2137"
-=======
           - "2101"
->>>>>>> ab90a2a6
         content-type:
           - application/json
         host:
@@ -376,11 +273,7 @@
         x-stainless-raw-response:
           - "true"
         x-stainless-read-timeout:
-<<<<<<< HEAD
-          - "60.0"
-=======
           - "600.0"
->>>>>>> ab90a2a6
         x-stainless-retry-count:
           - "0"
         x-stainless-runtime:
@@ -392,19 +285,6 @@
     response:
       body:
         string: !!binary |
-<<<<<<< HEAD
-          H4sIAAAAAAAAA4xSQW7bMBC86xULni3Dki3Y1jFBCvTSBkXhS1sIDLmSaFMkQ67atIH/XlByLAVJ
-          gV54mNkZzCz3OQFgSrISmGg5ic7p9CY/Hb6sHm+P+iQ/HA93h/ud6W8en/7Iz+aeLaLCPhxR0Itq
-          KWznNJKyZqSFR04YXbPter/fF1leDERnJeooaxylG5t2yqg0X+WbdLVNs91F3VolMLASviUAAM/D
-          G3MaiU+shNXiBekwBN4gK69DAMxbHRHGQ1CBuCG2mEhhDaEZon9tbd+0VMIn+ws+gkGUQBYEDwTU
-          ItTacoJiWUSUG1CGsEG/BPhu5pYe6z7wWMv0Wl/w8zWjto3z9iFc+CteK6NCW3nkwZqYJ5B1bGDP
-          CcCPYRf9q3rMeds5qsie0ETDdb4d/dj0BROb7S4kWeJ6ptoUi3f8KonElQ6zbTLBRYtykk6r571U
-          dkYks9Zv07znPTZXpvkf+4kQAh2hrJxHqcTrxtOYx3ih/xq7bnkIzAL6n0pgRQp9/AmJNe/1eDcs
-          /A6EXVUr06B3Xo3HU7sqWyPKTS0wY8k5+QsAAP//AwAv9gcnSgMAAA==
-      headers:
-        CF-RAY:
-          - 9148d55eec64fab6-SJC
-=======
           H4sIAAAAAAAAAwAAAP//jFLRitswEHz3Vyx6joPtc5KeH0uhHIXCwVEobTE6aW2rJ2uFtE5Tjvx7
           kZOLc/QKfTFmZ2c0s7vPGYAwWjQg1CBZjd7m7yv35b4m/ES6/zB9dPdPD1+728P+dlcdSrFKDHr8
           iYpfWGtFo7fIhtwJVgElY1Itd3VRFNvtZjsDI2m0idZ7zmvKR+NMXhVVnRe7vHx3Zg9kFEbRwLcM
@@ -417,7 +297,6 @@
       headers:
         CF-RAY:
           - 9149eee2ae91ce34-SJC
->>>>>>> ab90a2a6
         Connection:
           - keep-alive
         Content-Encoding:
@@ -425,19 +304,9 @@
         Content-Type:
           - application/json
         Date:
-<<<<<<< HEAD
-          - Wed, 19 Feb 2025 19:58:46 GMT
-=======
           - Wed, 19 Feb 2025 23:10:57 GMT
->>>>>>> ab90a2a6
         Server:
           - cloudflare
-        Set-Cookie:
-          - __cf_bm=Sif3Qj.1KSF8tzxcgSdG_nzQQerBcBykbIDbfo8eqvg-1739995126-1.0.1.1-q8UDC560EY2W0wiAD2OpZeaUya1Ez4Mc16scZduviP9sGFBFvlJaEXUSrNa1PDLbLOFehNOXiTRE3em0CMrq3w;
-            path=/; expires=Wed, 19-Feb-25 20:28:46 GMT; domain=.api.openai.com; HttpOnly;
-            Secure; SameSite=None
-          - _cfuvid=spz6nB2LhCvKzKubetDbzp3jeJ0oN7Sd5NCWrEyWTJs-1739995126119-0.0.1.1-604800000;
-            path=/; domain=.api.openai.com; HttpOnly; Secure; SameSite=None
         Transfer-Encoding:
           - chunked
         X-Content-Type-Options:
@@ -451,11 +320,7 @@
         openai-organization:
           - future-house-xr4tdh
         openai-processing-ms:
-<<<<<<< HEAD
-          - "394"
-=======
           - "529"
->>>>>>> ab90a2a6
         openai-version:
           - "2020-10-01"
         strict-transport-security:
@@ -467,21 +332,13 @@
         x-ratelimit-remaining-requests:
           - "29999"
         x-ratelimit-remaining-tokens:
-<<<<<<< HEAD
-          - "149995717"
-=======
           - "149999796"
->>>>>>> ab90a2a6
         x-ratelimit-reset-requests:
           - 2ms
         x-ratelimit-reset-tokens:
-          - 1ms
+          - 0s
         x-request-id:
-<<<<<<< HEAD
-          - req_5c230523bf1a9c9922760ffd5fd493e1
-=======
           - req_c1f4b596ba404b38d5d30cc38d3aa499
->>>>>>> ab90a2a6
       status:
         code: 200
         message: OK
@@ -497,17 +354,10 @@
         to a float, then to an integer, and finally use it to write a story of that
         many words."},{"role":"assistant","content":"Thought: I need to cast ''5.5''
         to a float first.  \n. Based on this reasoning, let''s select the appropriate
-<<<<<<< HEAD
-        tool!\nAction: "},{"role":"user","content":"Continue..."},{"role":"assistant","content":null,"function_call":null,"tool_calls":[{"id":"call_eoJbyCKeaTQ9PswwUiXbHhHP","type":"function","function":{"arguments":"{\"x\":
-        \"5.5\"}","name":"cast_float"}}]},{"role":"tool","content":"Observation: 5.5","name":"cast_float","tool_call_id":"call_eoJbyCKeaTQ9PswwUiXbHhHP"},{"role":"assistant","content":"Thought:
-        Now I need to cast the float 5.5 to an integer.  \n. Based on this reasoning,
-        let''s select the appropriate tool!\nAction: "},{"role":"user","content":"Continue..."}],"model":"gpt-4o-mini-2024-07-18","max_tokens":4096,"n":1,"parallel_tool_calls":false,"stop":["Observation:","Action:"],"temperature":0.1,"tool_choice":"required","tools":[{"type":"function","function":{"name":"print_story","description":"Print
-=======
         tool!\nAction: "},{"role":"user","content":"Continue..."},{"role":"assistant","content":null,"function_call":null,"tool_calls":[{"id":"call_RgPJ6c0i7VoxFSksMamkc6ZK","type":"function","function":{"arguments":"{\"x\":
         \"5.5\"}","name":"cast_float"}}]},{"role":"tool","content":"Observation: 5.5","name":"cast_float","tool_call_id":"call_RgPJ6c0i7VoxFSksMamkc6ZK"},{"role":"assistant","content":"Thought:
         Now that I have the float value 5.5, I need to cast it to an integer.  \n. Based
         on this reasoning, let''s select the appropriate tool!\nAction: "},{"role":"user","content":"Continue..."}],"model":"gpt-4o-mini-2024-07-18","n":1,"parallel_tool_calls":false,"stop":["Observation:","Action:"],"tool_choice":"required","tools":[{"type":"function","function":{"name":"print_story","description":"Print
->>>>>>> ab90a2a6
         a story.","parameters":{"type":"object","properties":{"story":{"description":"Story
         to print.","title":"Story","type":"string"}},"required":["story"]}}},{"type":"function","function":{"name":"cast_float","description":"Cast
         the input argument x to a float.","parameters":{"type":"object","properties":{"x":{"title":"X","type":"string"}},"required":["x"]}}},{"type":"function","function":{"name":"cast_int","description":"Cast
@@ -521,11 +371,7 @@
         connection:
           - keep-alive
         content-length:
-<<<<<<< HEAD
-          - "2346"
-=======
           - "2332"
->>>>>>> ab90a2a6
         content-type:
           - application/json
         host:
@@ -545,11 +391,7 @@
         x-stainless-raw-response:
           - "true"
         x-stainless-read-timeout:
-<<<<<<< HEAD
-          - "60.0"
-=======
           - "600.0"
->>>>>>> ab90a2a6
         x-stainless-retry-count:
           - "0"
         x-stainless-runtime:
@@ -561,20 +403,6 @@
     response:
       body:
         string: !!binary |
-<<<<<<< HEAD
-          H4sIAAAAAAAAAwAAAP//jFNNj5swEL3zK6w5hxWQhCzcWrVbqYdtpahpV90KOWYgboxt2SZKFOW/
-          V3wEyDaVygFZ82bem3kenz1CgOeQEmA76lilhf8+2m/W9To4xh++r55OJQ1e1kF4PBy+lc8/YNZU
-          qO1vZO5a9cBUpQU6rmQHM4PUYcMaruZJkizDKG6BSuUomrJSO3+h/IpL7kdBtPCDlR8+9tU7xRla
-          SMlPjxBCzu2/6VPmeISUBLNrpEJraYmQDkmEgFGiiQC1lltHpYPZCDIlHcqmdVkLMQGcUiJjVIhR
-          uPvOk/NoFhUiW71Lnl6+FvGnz8+rePORRptwHwfbLxO9jvqk24aKWrLBpAk+xNM3YoSApBV2gtZl
-          /GaWPoOasq5QuqZvOL/C8RXS5cPyAjeJF+/e+dfEAINFbanonenjl8FqoUpt1Na+cQ4KLrndZQap
-          bSeYGuld1VodqG/uCrRRlXaZU3uUDe08TjpWGPdpRMO4B51yVEyqHpezO3xZjo7y9jKH/WGU7TAf
-          S8c9onXO1QTwJrP/3c097m5+Lsv/oR8BxlA7zDNtMOfsduIxzWDz3P6VNrjcNgwWzYEzzBxH09xH
-          jgWtRbc4YE/WYZUVXJZotOHtS4BCZ+EcMV8UDEPwLt4fAAAA//8DAP2SmQ4XBAAA
-      headers:
-        CF-RAY:
-          - 9148d5631d8367fe-SJC
-=======
           H4sIAAAAAAAAAwAAAP//jFNNb9swDL37Vwg8x4Udx8nmY4pdAmzF0mEYsg6GKtGOVlnSJHltFuS/
           D/6I7XQZUB8MgY98j3yijgEhIDhkBNieelYZGa7n6us2KuNf80+79Jb/2Ww/3j/fP98dNtp9g1lT
           oR9/IvPnqhumKyPRC606mFmkHhvWeLWIomi5TFctUGmOsikrjQ8XOqyEEuE8mi/CaBXG7/rqvRYM
@@ -587,7 +415,6 @@
       headers:
         CF-RAY:
           - 9149eee72b42ce34-SJC
->>>>>>> ab90a2a6
         Connection:
           - keep-alive
         Content-Encoding:
@@ -595,19 +422,9 @@
         Content-Type:
           - application/json
         Date:
-<<<<<<< HEAD
-          - Wed, 19 Feb 2025 19:58:46 GMT
-=======
           - Wed, 19 Feb 2025 23:10:57 GMT
->>>>>>> ab90a2a6
         Server:
           - cloudflare
-        Set-Cookie:
-          - __cf_bm=UMOvx1mf7acV4dIthNBIXp9odgtHoXJKkXkSi0cpCRg-1739995126-1.0.1.1-13ehpYBRDJ57lzXqH88jTVrHZJ1OuOKnkiV2CAMVuzuzK2fx7ndKtT2pnGj41aFAK5ALK4wqtUPOENWnew7DPw;
-            path=/; expires=Wed, 19-Feb-25 20:28:46 GMT; domain=.api.openai.com; HttpOnly;
-            Secure; SameSite=None
-          - _cfuvid=0uzio.kt3M8s1ho95Te3CyJdYRhYWEr1i3K84HrST9g-1739995126794-0.0.1.1-604800000;
-            path=/; domain=.api.openai.com; HttpOnly; Secure; SameSite=None
         Transfer-Encoding:
           - chunked
         X-Content-Type-Options:
@@ -621,11 +438,7 @@
         openai-organization:
           - future-house-xr4tdh
         openai-processing-ms:
-<<<<<<< HEAD
-          - "416"
-=======
           - "545"
->>>>>>> ab90a2a6
         openai-version:
           - "2020-10-01"
         strict-transport-security:
@@ -637,21 +450,13 @@
         x-ratelimit-remaining-requests:
           - "29999"
         x-ratelimit-remaining-tokens:
-<<<<<<< HEAD
-          - "149995679"
-=======
           - "149999754"
->>>>>>> ab90a2a6
         x-ratelimit-reset-requests:
           - 2ms
         x-ratelimit-reset-tokens:
-          - 1ms
+          - 0s
         x-request-id:
-<<<<<<< HEAD
-          - req_266ff33e197778bff54c9b980efbaac2
-=======
           - req_211a176b9e142d3ca160e97336ce22f2
->>>>>>> ab90a2a6
       status:
         code: 200
         message: OK
@@ -667,19 +472,11 @@
         to a float, then to an integer, and finally use it to write a story of that
         many words."},{"role":"assistant","content":"Thought: I need to cast ''5.5''
         to a float first.  \n. Based on this reasoning, let''s select the appropriate
-<<<<<<< HEAD
-        tool!\nAction: "},{"role":"user","content":"Continue..."},{"role":"assistant","content":null,"function_call":null,"tool_calls":[{"id":"call_eoJbyCKeaTQ9PswwUiXbHhHP","type":"function","function":{"arguments":"{\"x\":
-        \"5.5\"}","name":"cast_float"}}]},{"role":"tool","content":"Observation: 5.5","name":"cast_float","tool_call_id":"call_eoJbyCKeaTQ9PswwUiXbHhHP"},{"role":"assistant","content":"Thought:
-        Now I need to cast the float 5.5 to an integer.  \n. Based on this reasoning,
-        let''s select the appropriate tool!\nAction: "},{"role":"user","content":"Continue..."},{"role":"assistant","content":null,"function_call":null,"tool_calls":[{"id":"call_7A9FYPf6GJN76VEa2V1k60bO","type":"function","function":{"arguments":"{\"x\":
-        5.5}","name":"cast_int"}}]},{"role":"tool","content":"Observation: 5","name":"cast_int","tool_call_id":"call_7A9FYPf6GJN76VEa2V1k60bO"}],"model":"gpt-4o-mini-2024-07-18","max_tokens":4096,"n":1,"parallel_tool_calls":false,"stop":["Observation:","Action:"],"temperature":0.1,"tool_choice":"none","tools":[{"type":"function","function":{"name":"print_story","description":"Print
-=======
         tool!\nAction: "},{"role":"user","content":"Continue..."},{"role":"assistant","content":null,"function_call":null,"tool_calls":[{"id":"call_RgPJ6c0i7VoxFSksMamkc6ZK","type":"function","function":{"arguments":"{\"x\":
         \"5.5\"}","name":"cast_float"}}]},{"role":"tool","content":"Observation: 5.5","name":"cast_float","tool_call_id":"call_RgPJ6c0i7VoxFSksMamkc6ZK"},{"role":"assistant","content":"Thought:
         Now that I have the float value 5.5, I need to cast it to an integer.  \n. Based
         on this reasoning, let''s select the appropriate tool!\nAction: "},{"role":"user","content":"Continue..."},{"role":"assistant","content":null,"function_call":null,"tool_calls":[{"id":"call_cJgpeZ3B3ERTBa1eo63ZkOQR","type":"function","function":{"arguments":"{\"x\":
         5.5}","name":"cast_int"}}]},{"role":"tool","content":"Observation: 5","name":"cast_int","tool_call_id":"call_cJgpeZ3B3ERTBa1eo63ZkOQR"}],"model":"gpt-4o-mini-2024-07-18","n":1,"parallel_tool_calls":false,"stop":["Observation:","Action:"],"tool_choice":"none","tools":[{"type":"function","function":{"name":"print_story","description":"Print
->>>>>>> ab90a2a6
         a story.","parameters":{"type":"object","properties":{"story":{"description":"Story
         to print.","title":"Story","type":"string"}},"required":["story"]}}},{"type":"function","function":{"name":"cast_float","description":"Cast
         the input argument x to a float.","parameters":{"type":"object","properties":{"x":{"title":"X","type":"string"}},"required":["x"]}}},{"type":"function","function":{"name":"cast_int","description":"Cast
@@ -693,11 +490,7 @@
         connection:
           - keep-alive
         content-length:
-<<<<<<< HEAD
-          - "2637"
-=======
           - "2623"
->>>>>>> ab90a2a6
         content-type:
           - application/json
         host:
@@ -717,11 +510,7 @@
         x-stainless-raw-response:
           - "true"
         x-stainless-read-timeout:
-<<<<<<< HEAD
-          - "60.0"
-=======
           - "600.0"
->>>>>>> ab90a2a6
         x-stainless-retry-count:
           - "0"
         x-stainless-runtime:
@@ -733,20 +522,6 @@
     response:
       body:
         string: !!binary |
-<<<<<<< HEAD
-          H4sIAAAAAAAAAwAAAP//jFLLbtswELzrKxa89CIZfsKxj2kuQW9F0BZoCoEhVxJjiiS4Kz8Q5N8L
-          So7lICnQCw87O8PZ2X3JAITRYgtCNZJVG2xxO9/9eDjenZ6pJvqOv37SnWvD1+64U/hN5Inhn55R
-          8RtronwbLLLxboBVRMmYVGfrxWazWc3m6x5ovUabaHXgYumL1jhTzKfzZTFdF7ObM7vxRiGJLfzO
-          AABe+jf5dBqPYgvT/K3SIpGsUWwvTQAiepsqQhIZYulY5COovGN0vfWHxnd1w1u4h0buEbhBMI6x
-          xgh7aTsEX8Eqh0NjVAMtSkdwDw5RA3s4RMMIEoh9PPWdcPBR0wTg0U3gVhJq8A64MQQRJXlnXJ2D
-          Rf5CMCSU6CZFN6hMHt211YhVRzLF5Tprz/XXy+zW1yH6Jzrjl3plnKGmHL5McxL7IHr0NQP402fc
-          vYtNhOjbwCX7HbokuNjcDHpiXO0Vuj6D7Fnasb5crPJP9EqNLI2lqy0JJVWDeqSOK5WdNv4KyK6m
-          /ujmM+1L2P8jPwJKYWDUZYiojXo/8dgWMV3+v9ouKfeGBWHcG4UlG4xpExor2dnhHgWdiLEtK+Nq
-          jCGa4SirUM4WiHpZKZyJ7DX7CwAA//8DAEbCqt6iAwAA
-      headers:
-        CF-RAY:
-          - 9148d5674ac367fe-SJC
-=======
           H4sIAAAAAAAAAwAAAP//jFLLbtswELzrKxa85GIZsiPHqY8tUNiHAk1RtEAfEGhqJbKluCp3ZTcN
           /O+BZMdy0BTohYeZncHMLh8SAOVKtQJlrBbTtD59PQ+fPjTruzdftut33XJj5+u3d/yK/3z+Vb1X
           k15B2x9o5Ek1NdS0HsVRONImohbsXWfLPMuym5vFciAaKtH3srqVNKe0ccGl82yep9kynd2e1Jac
@@ -759,7 +534,6 @@
       headers:
         CF-RAY:
           - 9149eeeb7f81ce34-SJC
->>>>>>> ab90a2a6
         Connection:
           - keep-alive
         Content-Encoding:
@@ -767,19 +541,9 @@
         Content-Type:
           - application/json
         Date:
-<<<<<<< HEAD
-          - Wed, 19 Feb 2025 19:58:47 GMT
-=======
           - Wed, 19 Feb 2025 23:10:58 GMT
->>>>>>> ab90a2a6
         Server:
           - cloudflare
-        Set-Cookie:
-          - __cf_bm=uRo.crtXvhikJ8h002EHXPqDM6lV2qteeqyLCt1ssqg-1739995127-1.0.1.1-ymo0F7OmYp79.MPo5aLDGhqMM6NKLCv4VzSlobnHWXHWv2XY9QQiaywZZBvt5guorjT7hhaQFzS7j7TJNNOGTA;
-            path=/; expires=Wed, 19-Feb-25 20:28:47 GMT; domain=.api.openai.com; HttpOnly;
-            Secure; SameSite=None
-          - _cfuvid=QcVBacP1oCN.kPWAcBsj63E89rEcsqqaktDQ8OFSBd8-1739995127931-0.0.1.1-604800000;
-            path=/; domain=.api.openai.com; HttpOnly; Secure; SameSite=None
         Transfer-Encoding:
           - chunked
         X-Content-Type-Options:
@@ -793,11 +557,7 @@
         openai-organization:
           - future-house-xr4tdh
         openai-processing-ms:
-<<<<<<< HEAD
-          - "886"
-=======
           - "912"
->>>>>>> ab90a2a6
         openai-version:
           - "2020-10-01"
         strict-transport-security:
@@ -809,21 +569,13 @@
         x-ratelimit-remaining-requests:
           - "29999"
         x-ratelimit-remaining-tokens:
-<<<<<<< HEAD
-          - "149995673"
-=======
           - "149999749"
->>>>>>> ab90a2a6
         x-ratelimit-reset-requests:
           - 2ms
         x-ratelimit-reset-tokens:
-          - 1ms
+          - 0s
         x-request-id:
-<<<<<<< HEAD
-          - req_b40a5e4defbf00742e3746e04bc6134e
-=======
           - req_d1b710d6bbd74f87014a38188f746fb7
->>>>>>> ab90a2a6
       status:
         code: 200
         message: OK
@@ -839,16 +591,6 @@
         to a float, then to an integer, and finally use it to write a story of that
         many words."},{"role":"assistant","content":"Thought: I need to cast ''5.5''
         to a float first.  \n. Based on this reasoning, let''s select the appropriate
-<<<<<<< HEAD
-        tool!\nAction: "},{"role":"user","content":"Continue..."},{"role":"assistant","content":null,"function_call":null,"tool_calls":[{"id":"call_eoJbyCKeaTQ9PswwUiXbHhHP","type":"function","function":{"arguments":"{\"x\":
-        \"5.5\"}","name":"cast_float"}}]},{"role":"tool","content":"Observation: 5.5","name":"cast_float","tool_call_id":"call_eoJbyCKeaTQ9PswwUiXbHhHP"},{"role":"assistant","content":"Thought:
-        Now I need to cast the float 5.5 to an integer.  \n. Based on this reasoning,
-        let''s select the appropriate tool!\nAction: "},{"role":"user","content":"Continue..."},{"role":"assistant","content":null,"function_call":null,"tool_calls":[{"id":"call_7A9FYPf6GJN76VEa2V1k60bO","type":"function","function":{"arguments":"{\"x\":
-        5.5}","name":"cast_int"}}]},{"role":"tool","content":"Observation: 5","name":"cast_int","tool_call_id":"call_7A9FYPf6GJN76VEa2V1k60bO"},{"role":"assistant","content":"Thought:
-        I have the integer value of 5, which means I need to write a story of 5 words.  \n.
-        Based on this reasoning, let''s create a simple story.\n. Based on this reasoning,
-        let''s select the appropriate tool!\nAction: "},{"role":"user","content":"Continue..."}],"model":"gpt-4o-mini-2024-07-18","max_tokens":4096,"n":1,"parallel_tool_calls":false,"stop":["Observation:","Action:"],"temperature":0.1,"tool_choice":"required","tools":[{"type":"function","function":{"name":"print_story","description":"Print
-=======
         tool!\nAction: "},{"role":"user","content":"Continue..."},{"role":"assistant","content":null,"function_call":null,"tool_calls":[{"id":"call_RgPJ6c0i7VoxFSksMamkc6ZK","type":"function","function":{"arguments":"{\"x\":
         \"5.5\"}","name":"cast_float"}}]},{"role":"tool","content":"Observation: 5.5","name":"cast_float","tool_call_id":"call_RgPJ6c0i7VoxFSksMamkc6ZK"},{"role":"assistant","content":"Thought:
         Now that I have the float value 5.5, I need to cast it to an integer.  \n. Based
@@ -857,7 +599,6 @@
         I have now cast ''5.5'' to an integer, which gives me the value 5. I will use
         this value to write a story of 5 words.  \n. Based on this reasoning, let''s
         select the appropriate tool!\nAction: "},{"role":"user","content":"Continue..."}],"model":"gpt-4o-mini-2024-07-18","n":1,"parallel_tool_calls":false,"stop":["Observation:","Action:"],"tool_choice":"required","tools":[{"type":"function","function":{"name":"print_story","description":"Print
->>>>>>> ab90a2a6
         a story.","parameters":{"type":"object","properties":{"story":{"description":"Story
         to print.","title":"Story","type":"string"}},"required":["story"]}}},{"type":"function","function":{"name":"cast_float","description":"Cast
         the input argument x to a float.","parameters":{"type":"object","properties":{"x":{"title":"X","type":"string"}},"required":["x"]}}},{"type":"function","function":{"name":"cast_int","description":"Cast
@@ -871,11 +612,7 @@
         connection:
           - keep-alive
         content-length:
-<<<<<<< HEAD
-          - "2934"
-=======
           - "2900"
->>>>>>> ab90a2a6
         content-type:
           - application/json
         host:
@@ -895,11 +632,7 @@
         x-stainless-raw-response:
           - "true"
         x-stainless-read-timeout:
-<<<<<<< HEAD
-          - "60.0"
-=======
           - "600.0"
->>>>>>> ab90a2a6
         x-stainless-retry-count:
           - "0"
         x-stainless-runtime:
@@ -911,18 +644,6 @@
     response:
       body:
         string: !!binary |
-<<<<<<< HEAD
-          H4sIAAAAAAAAAwAAAP//jFNNj5swEL3zK6w5h1XIR5Nw66qq2kqrbqVNe2gq5JgBvDG2aw/tRlH+
-          ewUkQNKstByQNc/vzcyb8SFgDGQKMQNRcBKlVeH9ZPd9nT7s1uNvc/Eet9PPj49uje/K6OunLzCq
-          GWb7jILOrDthSquQpNEtLBxywlo1WkxXq9U8miwboDQpqpqWWwpnJiylluFkPJmF40UYLU/swkiB
-          HmL2M2CMsUPzr+vUKb5AzMajc6RE73mOEHeXGANnVB0B7r30xDXBqAeF0YS6Ll1XSg0AMkYlgivV
-          J26/w+Dcm8WVSu5//H16WP5205cPulT5M/84n0wzYwf5Wum9bQrKKi06kwZ4F4+vkjEGmpcN1zqp
-          KfFk3P6Kzhhwl1claqpLh8MGmmsbiDfwVCDzlWYeybMt8opkVim1Z2S0zAu628ARLuSOwa3zr4FT
-          DrPKc3Wy8BQ/djNRJrfObP2VxZBJLX2ROOS+aXXoeHDO1uSB6mKoYJ0pLSVkdqhr2dl81apCv3g9
-          Gp1BMsTVgLVYjm7oJSkSl83Uu0UTXBSY9tR+4XiVSjMAgkHv/1dzS7vtX+r8LfI9IARawjSxDlMp
-          Ljvurzms3+Vr1zqXm4LBo/sjBSYk0dXzSDHjlWpfC/i9JyyTTOocXbN8zQbbJJoiprNMYATBMfgH
-          AAD//wMAWZGz/UAEAAA=
-=======
           H4sIAAAAAAAAAwAAAP//jFPLrpswEN3zFdaswxXk5smu2fQhpd2kV5WaK+SYAdwa27KHtmmUf6+A
           BEiaSmWBrDk+Z2bOjE8BYyAzSBiIkpOorAo3U/2y+xC/y21dyu3y/fYLfn6ufLT+9Hb3ApOGYQ7f
           UNCV9SRMZRWSNLqDhUNO2KjGy1kURYvFfN0ClclQNbTCUjgzYSW1DKfRdBZGyzBeXdilkQI9JOxr
@@ -933,14 +654,11 @@
           VvPJA700Q+KyHXi/Y4KLErOBOuwarzNpRkAw6v3vah5pd/1LXfyP/AAIgZYwS63DTIrbjodrDpsn
           +a9rvcttweDR/ZACU5LomnlkmPNadQ8F/NETVmkudYGu3bt2eW0aPyNms1xgDME5+AMAAP//AwD/
           SvYiOwQAAA==
->>>>>>> ab90a2a6
-      headers:
+      headers:
+        CF-Cache-Status:
+          - DYNAMIC
         CF-RAY:
-<<<<<<< HEAD
-          - 9148d56e6c1467fe-SJC
-=======
           - 9149eef20e2bce34-SJC
->>>>>>> ab90a2a6
         Connection:
           - keep-alive
         Content-Encoding:
@@ -948,19 +666,9 @@
         Content-Type:
           - application/json
         Date:
-<<<<<<< HEAD
-          - Wed, 19 Feb 2025 19:58:48 GMT
-=======
           - Wed, 19 Feb 2025 23:10:59 GMT
->>>>>>> ab90a2a6
         Server:
           - cloudflare
-        Set-Cookie:
-          - __cf_bm=yIZPhevBmIEFGHeghttSywxlh62qMG77VVHnauyFpKE-1739995128-1.0.1.1-ObkoUHj98PXEZ7AW9ZckKOa29uvu_7aGIt0vKryA3DPTlGuovdMQ56aIzHR5vUPQYHKY72X9SwMmIlvJ35_HLg;
-            path=/; expires=Wed, 19-Feb-25 20:28:48 GMT; domain=.api.openai.com; HttpOnly;
-            Secure; SameSite=None
-          - _cfuvid=ciBWSpJdxB3jRNNSY9EwS21aRrTUVtkUCwoda6o8yLg-1739995128682-0.0.1.1-604800000;
-            path=/; domain=.api.openai.com; HttpOnly; Secure; SameSite=None
         Transfer-Encoding:
           - chunked
         X-Content-Type-Options:
@@ -969,16 +677,10 @@
           - X-Request-ID
         alt-svc:
           - h3=":443"; ma=86400
-        cf-cache-status:
-          - DYNAMIC
         openai-organization:
           - future-house-xr4tdh
         openai-processing-ms:
-<<<<<<< HEAD
-          - "492"
-=======
           - "449"
->>>>>>> ab90a2a6
         openai-version:
           - "2020-10-01"
         strict-transport-security:
@@ -990,21 +692,13 @@
         x-ratelimit-remaining-requests:
           - "29999"
         x-ratelimit-remaining-tokens:
-<<<<<<< HEAD
-          - "149995615"
-=======
           - "149999694"
->>>>>>> ab90a2a6
         x-ratelimit-reset-requests:
           - 2ms
         x-ratelimit-reset-tokens:
           - 1ms
         x-request-id:
-<<<<<<< HEAD
-          - req_bb35705e68463f7c813a0e82643b767b
-=======
           - req_4c498f6966bc1182c9483a9c10c91a5e
->>>>>>> ab90a2a6
       status:
         code: 200
         message: OK
