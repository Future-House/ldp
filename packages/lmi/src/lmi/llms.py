--- conflicted
+++ resolved
@@ -878,13 +878,7 @@
     # the order should be first request and then rate(token)
     @request_limited
     @rate_limited
-<<<<<<< HEAD
-    async def acompletion(self, messages: list[Message], **kwargs) -> list[LLMResult]:  # noqa: C901
-=======
-    async def acompletion(  # noqa: C901
-        self, messages: list[Message], **kwargs
-    ) -> list[LLMResult]:
->>>>>>> 697b24c5
+    async def acompletion(self, messages: list[Message], **kwargs) -> list[LLMResult]:  # noqa: C901, PLR0915
         override_config = kwargs.pop("override_config", None)
         if override_config:
             override_config = OverrideRouterConfig(**override_config)
