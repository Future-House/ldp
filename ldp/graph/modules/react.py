--- conflicted
+++ resolved
@@ -5,19 +5,15 @@
 from enum import StrEnum
 from typing import Any, cast
 
-<<<<<<< HEAD
-from aviary.message import EMPTY_CONTENT_BASE_MSG, MalformedMessageError, Message
-from aviary.tools import Messages, Tool, ToolCall, ToolRequestMessage
-=======
 from aviary.core import (
     MalformedMessageError,
     Message,
+    Messages,
     Tool,
     ToolCall,
     ToolRequestMessage,
 )
 from aviary.message import EMPTY_CONTENT_BASE_MSG
->>>>>>> 3d43d034
 
 from ldp.graph import FxnOp, LLMCallOp, OpResult, PromptOp, compute_graph
 from ldp.llms import prepend_sys
