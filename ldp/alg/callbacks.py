--- conflicted
+++ resolved
@@ -278,17 +278,12 @@
             self._train_metrics = self._train_metrics_fn(trajectories)
 
     async def after_eval_step(self, trajectories: Sequence[Trajectory]) -> None:
-<<<<<<< HEAD
-        for k, v in self._eval_metrics_fn(trajectories).items():
-            if k not in self._eval_metrics:
-                # Don't use defaultdict - error prone in user code
-                self._eval_metrics[k] = []
-            self._eval_metrics[k].extend(v)
-=======
         if self._eval_metrics_fn is not None:
             for k, v in self._eval_metrics_fn(trajectories).items():
+                if k not in self._eval_metrics:
+                    # Don't use defaultdict - error prone in user code
+                    self._eval_metrics[k] = []
                 self._eval_metrics[k].extend(v)
->>>>>>> 3a186760
 
     async def after_eval_loop(self) -> None:
         self._eval_metrics.clear()
