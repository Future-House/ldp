[build-system]
build-backend = "setuptools.build_meta"
requires = ["setuptools>=64", "setuptools_scm>=8"]

[dependency-groups]
codeflash = [
    "codeflash>=0.8",  # Pin for --verify-setup checking formatter-cmds
    "ldp[dev]",
]
dev = ["ldp[dev]"]

[project]
authors = [
    {email = "hello@futurehouse.org", name = "FutureHouse technical staff"},
]
# Full list: https://pypi.python.org/pypi?%3Aaction=list_classifiers
classifiers = [
    "Operating System :: OS Independent",
    "Programming Language :: Python :: 3 :: Only",
    "Programming Language :: Python :: 3.11",
    "Programming Language :: Python :: 3.12",
    "Programming Language :: Python",
]
dependencies = [
    "aiofiles",
    "dm-tree",
    "fh-llm-client @ git+https://github.com/Future-House/llm-client.git@main",
    # "fh-llm-client>=0.0.11",
    "fhaviary>=0.8.2",  # For core namespace
    "httpx",
    "networkx[default]~=3.4",  # Pin for pydot fix
    "numpy>=1.20",  # For numpy.typing
    "pydantic~=2.0",
    "tenacity",
    "tiktoken",
    "tqdm",
    "typing-extensions; python_version <= '3.11'",  # for typing.override
    "usearch>=2.13",  # For py.typed
]
description = "Agent framework for constructing language model agents and training on constructive tasks."
dynamic = ["version"]
license = {file = "LICENSE"}
name = "ldp"
readme = "README.md"
requires-python = ">=3.11"

[project.optional-dependencies]
dev = [
<<<<<<< HEAD
    "fhaviary[xml]>=0.14",  # Pin for MultipleChoiceQuestion
=======
    "fh-llm-client>=0.0.9",  # Pin for cost tracking
    "fhaviary[xml]>=0.17",  # Pin for DummyEnv handling empty ToolRequestMessage
>>>>>>> e2d7df8f
    "ipython>=8",  # Pin to keep recent
    "ldp[monitor,nn,rich,server,typing,visualization]",
    "litellm>=1.52.15",
    "mypy>=1.8",  # Pin for mutable-override
    "pre-commit>=3.4",  # Pin to keep recent
    "pydantic~=2.9",  # Pydantic 2.9 changed JSON schema exports 'allOf', so ensure tests match
    "pylint-pydantic",
    "pylint>=3.2",  # Pin to keep recent
    "pytest-asyncio",
    "pytest-mock",
    "pytest-recording",
    "pytest-rerunfailures",
    "pytest-subtests",
    "pytest-sugar",
    "pytest-timer[colorama]",
    "pytest-xdist",
    "pytest>=8",  # Pin to keep recent
    "refurb>=2",  # Pin to keep recent
    "vcrpy>=6",  # Pin for https://github.com/kevin1024/vcrpy/issues/884
]
monitor = [
    "wandb",
]
nn = [
    "accelerate",
    "dask-cuda>=24.8.2",
    "dask-jobqueue",
    "dask[distributed]",
    "tokenizers>0.20",
    "torch>=2.5,<2.6",  # Temporarily pin <2.6 until someone fixes our CI with torch 2.6
    "transformers>=4.46",
    "wandb",
]
rich = [
    "rich",
    "tqdm>=4.56",  # When tqdm.rich was created
]
server = [
    "fastapi>=0.109",  # For Python 3.12 support
]
typing = [
    "types-aiofiles",
    "types-tqdm",
]
visualization = [
    "pydot>=3.0.1",  # Matching networkx[extra]==3.4 version, SEE: https://github.com/networkx/networkx/blob/networkx-3.4/pyproject.toml#L92C6-L92C18
]

[project.urls]
issues = "https://github.com/Future-House/ldp/issues"
repository = "https://github.com/Future-House/ldp"

[tool.black]
preview = true

[tool.codeflash]
disable-imports-sorting = true
disable-telemetry = true
formatter-cmds = ["uv tool run ruff check --exit-zero --fix $file", "uv tool run ruff format $file"]
module-root = "ldp"
test-framework = "pytest"
tests-root = "tests"

[tool.codespell]
check-filenames = true
check-hidden = true
ignore-words-list = "astroid,ser"
skip = "tests/cassettes/*"

[tool.mypy]
# Type-checks the interior of functions without type annotations.
check_untyped_defs = true
# Allows enabling one or multiple error codes globally. Note: This option will
# override disabled error codes from the disable_error_code option.
enable_error_code = [
    "ignore-without-code",
    "redundant-cast",
    "redundant-expr",
    "redundant-self",
    "truthy-bool",
    "truthy-iterable",
    "unimported-reveal",
    "unreachable",
    "unused-ignore",
]
# Shows a short summary line after error messages.
error_summary = false
# A regular expression that matches file names, directory names and paths which mypy
# should ignore while recursively discovering files to check. Use forward slashes (/) as
# directory separators on all platforms.
exclude = [
    "^\\.?venv",  # SEE: https://regex101.com/r/0rp5Br/1
]
# This flag tells mypy that top-level packages will be based in either the current
# directory, or a member of the MYPYPATH environment variable or mypy_path config
# option. This option is only useful in the absence of __init__.py. See Mapping file
# paths to modules for details.
explicit_package_bases = true
# Specifies the OS platform for the target program, for example darwin or win32
# (meaning OS X or Windows, respectively). The default is the current platform
# as revealed by Python’s sys.platform variable.
platform = "linux"
# Comma-separated list of mypy plugins.
plugins = ["pydantic.mypy"]
# Use visually nicer output in error messages: use soft word wrap, show source
# code snippets, and show error location markers.
pretty = true
# Shows column numbers in error messages.
show_column_numbers = true
# Shows error codes in error messages.
# SEE: https://mypy.readthedocs.io/en/stable/error_codes.html#error-codes
show_error_codes = true
# Prefixes each error with the relevant context.
show_error_context = true
# Warns about casting an expression to its inferred type.
warn_redundant_casts = true
# Shows a warning when encountering any code inferred to be unreachable or
# redundant after performing type analysis.
warn_unreachable = true
# Warns about per-module sections in the config file that do not match any
# files processed when invoking mypy.
warn_unused_configs = true
# Warns about unneeded `# type: ignore` comments.
warn_unused_ignores = true

[[tool.mypy.overrides]]
# Suppresses error messages about imports that cannot be resolved.
ignore_missing_imports = true
# Per-module configuration options
module = [
    "accelerate.*",  # SEE: https://github.com/huggingface/accelerate/issues/2396
    "dask_cuda",
    "networkx",  # SEE: https://github.com/networkx/networkx/issues/3988
    "pydot",
    "transformers.*",  # SEE: https://github.com/huggingface/transformers/pull/18485
    "tree",  # SEE: https://github.com/google-deepmind/tree/issues/84
]

[tool.pylint]

[tool.pylint.design]
# Maximum number of attributes for a class (see R0902).
max-attributes = 12

[tool.pylint.format]
# Maximum number of characters on a single line.
max-line-length = 88  # Match ruff line-length

[tool.pylint.main]
# Use multiple processes to speed up Pylint. Specifying 0 will auto-detect the
# number of processors available to use, and will cap the count on Windows to
# avoid hangs.
jobs = 0
# List of plugins (as comma separated values of python module names) to load,
# usually to register additional checkers.
load-plugins = [
    "pylint_pydantic",
]

[tool.pylint.messages_control]
# Disable the message, report, category or checker with the given id(s).
disable = [
    "arguments-differ",  # Ops intentionally differ arguments
    "attribute-defined-outside-init",  # Disagrees with reset pattern
    "bare-except",  # Rely on ruff E722 for this
    "broad-exception-caught",  # Don't care to enforce this
    "broad-exception-raised",  # Rely on ruff TRY002 for this
    "cyclic-import",  # Let Python blow up
    "expression-not-assigned",  # Rely on mypy func-returns-value for this
    "fixme",  # codetags are useful
    "function-redefined",  # Rely on mypy no-redef for this
    "import-outside-toplevel",  # Rely on ruff PLC0415 for this
    "invalid-name",  # Don't care to enforce this
    "line-too-long",  # Rely on ruff E501 for this
    "logging-fstring-interpolation",  # f-strings are convenient
    "logging-too-many-args",  # Rely on ruff PLE1205 for this
    "missing-docstring",  # Let docformatter and ruff take care of docstrings
    "missing-final-newline",  # Rely on ruff W292 for this
    "no-else-return",  # Rely on ruff RET506 for this
    "no-member",  # Buggy, SEE: https://github.com/pylint-dev/pylint/issues/8138
    "no-value-for-parameter",  # Rely on mypy call-arg for this
    "not-callable",  # Don't care to enforce this
    "protected-access",  # Don't care to enforce this
    "raise-missing-from",  # Rely on ruff B904 for this
    "redefined-builtin",  # Rely on ruff A002 for this
    "super-init-not-called",  # Don't care to enforce this
    "too-few-public-methods",  # Don't care to enforce this
    "too-many-ancestors",  # Don't care to enforce this
    "too-many-arguments",  # Don't care to enforce this
    "too-many-branches",  # Rely on ruff PLR0912 for this
    "too-many-instance-attributes",  # Don't care to enforce this
    "too-many-lines",  # Don't care to enforce this
    "too-many-locals",  # Rely on ruff PLR0914 for this
    "too-many-positional-arguments",  # Don't care to enforce this
    "too-many-return-statements",  # Rely on ruff PLR0911 for this
    "too-many-statements",  # Rely on ruff PLR0915 for this
    "ungrouped-imports",  # Rely on ruff I001 for this
    "unidiomatic-typecheck",  # Rely on ruff E721 for this
    "unreachable",  # Rely on mypy unreachable for this
    "unspecified-encoding",  # Don't care to enforce this
    "unsubscriptable-object",  # Buggy, SEE: https://github.com/PyCQA/pylint/issues/3637
    "unsupported-membership-test",  # Buggy, SEE: https://github.com/pylint-dev/pylint/issues/3045
    "unused-argument",  # Rely on ruff ARG002 for this
    "unused-import",  # Rely on ruff F401 for this
    "unused-variable",  # Rely on ruff F841 for this
    "wrong-import-order",  # Rely on ruff I001 for this
    "wrong-import-position",  # Rely on ruff E402 for this
]
# Enable the message, report, category or checker with the given id(s).
enable = [
    "useless-suppression",  # Print unused `pylint: disable` comments
]

[tool.pylint.reports]
# Set true to activate the evaluation score.
score = false

[tool.pylint.similarities]
# Minimum lines number of a similarity.
min-similarity-lines = 12

[tool.pytest.ini_options]
# Add the specified OPTS to the set of command line arguments as if they had been
# specified by the user.
addopts = "--doctest-modules"
# Set to avoid https://github.com/BerriAI/litellm/issues/5854
asyncio_default_fixture_loop_scope = "session"
# Sets a list of filters and actions that should be taken for matched warnings.
# By default all warnings emitted during the test session will be displayed in
# a summary at the end of the test session.
filterwarnings = [
    "ignore:Support for class-based `config` is deprecated, use ConfigDict instead",  # SEE: https://github.com/BerriAI/litellm/issues/5648
    "ignore:The `dict` method is deprecated; use `model_dump` instead",  # SEE: https://github.com/BerriAI/litellm/issues/5987
    "ignore:Use 'content=<...>' to upload raw bytes/text content:DeprecationWarning",  # SEE: https://github.com/BerriAI/litellm/issues/5986
    'ignore:open_text is deprecated. Use files\(\) instead:DeprecationWarning',  # SEE: https://github.com/BerriAI/litellm/issues/5647
]
# List of directories that should be searched for tests when no specific directories,
# files or test ids are given in the command line when executing pytest from the rootdir
# directory. File system paths may use shell-style wildcards, including the recursive **
# pattern.
testpaths = ["src", "tests"]

[tool.refurb]
enable_all = true
ignore = [
    "FURB101",  # FURB101, FURB103, FURB141, FURB144, FURB146, FURB147, FURB150, FURB155: no need for pathlib
    "FURB103",
    "FURB118",  # We often use inspect.signature in FxnOp. In 3.11, this doesn't work on operator.itemgetter.
    "FURB141",
    "FURB144",
    "FURB146",
    "FURB147",
    "FURB150",
    "FURB155",
]

[tool.ruff]
# Line length to use when enforcing long-lines violations (like `E501`).
line-length = 88
# The minimum Python version to target, e.g., when considering automatic code
# upgrades, like rewriting type annotations. Ruff will not propose changes
# using features that are not available in the given version.
target-version = "py311"
# Enable application of unsafe fixes.
unsafe-fixes = true

[tool.ruff.format]
# Enable reformatting of code snippets in docstrings.
docstring-code-format = true
# Enable preview style formatting.
preview = true

[tool.ruff.lint]
explicit-preview-rules = true
extend-select = [
    "A006",
    "ASYNC116",
    "B901",
    "B909",
    "C420",
    "DOC202",
    "DOC403",
    "DTZ901",
    "E111",
    "E112",
    "E113",
    "E114",
    "E115",
    "E116",
    "E117",
    "E201",
    "E202",
    "E203",
    "E204",
    "E211",
    "E221",
    "E222",
    "E223",
    "E224",
    "E225",
    "E226",
    "E227",
    "E228",
    "E231",
    "E241",
    "E242",
    "E251",
    "E252",
    "E261",
    "E262",
    "E265",
    "E266",
    "E271",
    "E272",
    "E273",
    "E274",
    "E275",
    "E301",
    "E302",
    "E303",
    "E304",
    "E305",
    "E306",
    "E502",
    "FURB101",
    "FURB103",
    "FURB110",
    "FURB113",
    "FURB116",
    "FURB118",
    "FURB131",
    "FURB132",
    "FURB140",
    "FURB142",
    "FURB145",
    "FURB148",
    "FURB152",
    "FURB154",
    "FURB156",
    "FURB157",
    "FURB164",
    "FURB166",
    "FURB171",
    "FURB180",
    "FURB188",
    "FURB189",
    "FURB192",
    "LOG015",
    "PLC1901",
    "PLC2801",
    "PLE0304",
    "PLE1141",
    "PLE4703",
    "PLR6201",
    "PLW0108",
    "PYI059",
    "RUF027",
    "RUF028",
    "RUF031",
    "RUF032",
    "RUF033",
    "RUF034",
    "RUF035",
    "RUF036",
    "RUF038",
    "RUF039",
    "RUF048",
    "SIM905",
    "UP042",
    "UP044",
    "W391",
]
external = [
    "FURB",  # refurb
]
# List of rule codes that are unsupported by Ruff, but should be preserved when
# (e.g.) validating # noqa directives. Useful for retaining # noqa directives
# that cover plugins not yet implemented by Ruff.
ignore = [
    "ANN",  # Don't care to enforce typing
    "ARG002",  # Thrown all the time when we are subclassing
    "ARG003",  # Thrown all the time when we are subclassing
    "ASYNC109",  # Buggy, SEE: https://github.com/astral-sh/ruff/issues/12353
    "ASYNC2",  # It's ok to mix async and sync ops (like opening a file)
    "B027",  # Very common to have an empty method in a base class
    "BLE001",  # Don't care to enforce blind exception catching
    "COM812",  # Trailing comma with black leads to wasting lines
    "D100",  # D100, D101, D102, D103, D104, D105, D106, D107: don't always need docstrings
    "D101",
    "D102",
    "D103",
    "D104",
    "D105",
    "D106",
    "D107",
    "D203",  # Keep docstring next to the class definition (covered by D211)
    "D212",  # Summary should be on second line (opposite of D213)
    "D402",  # It's nice to reuse the method name
    "D406",  # Google style requires ":" at end
    "D407",  # We aren't using numpy style
    "D413",  # Blank line after last section. -> No blank line
    "DTZ",  # Don't care to have timezone safety
    "EM",  # Overly pedantic
    "ERA001",  # Don't care to prevent commented code
    "FBT001",  # FBT001, FBT002: overly pedantic
    "FBT002",
    "FIX",  # Don't care to prevent TODO, FIXME, etc.
    "FLY002",  # Can be less readable
    "G004",  # f-strings are convenient
    "INP001",  # Can use namespace packages
    "ISC001",  # For ruff format compatibility
    "N803",  # Allow matching math formula names/conventions
    "N806",  # Allow matching math formula names/conventions
    "PLC0415",  # Don't care to prevent imports outside of top-level
    "PLR0912",  # Allow us to have lots of branches
    "PLR0913",
    "PLR6104",  # Moving to __iadd__ risks ldp graph manipulation
    "PLW2901",  # Allow modifying loop variables
    "PTH",  # Overly pedantic
    "RUF027",  # Prompt templates may not be f-strings
    "S101",  # Don't care to prevent asserts
    "S105",  # Duplicates Yelp/detect-secrets in pre-commit
    "S311",  # Ok to use python random
    "SLF001",  # Overly pedantic
    "T201",  # Overly pedantic
    "TC001",  # TC001, TC002, TC003: don't care to enforce type checking blocks
    "TC002",
    "TC003",
    "TD002",  # Don't care for TODO author
    "TD003",  # Don't care for TODO links
    "TRY003",  # Overly pedantic
]
preview = true
select = ["ALL"]
unfixable = [
    "B007",  # While debugging, unused loop variables can be useful
    "B905",  # Default fix is zip(strict=False), but that can hide bugs
    "ERA001",  # While debugging, temporarily commenting code can be useful
    "F401",  # While debugging, unused imports can be useful
    "F841",  # While debugging, unused locals can be useful
]

[tool.ruff.lint.flake8-annotations]
mypy-init-return = true

[tool.ruff.lint.per-file-ignores]
"**/tests/*.py" = [
    "E501",  # Tests can have long strings
    "F841",  # Tests can have unused locals
    "N802",  # Tests function names can match class names
    "PLR2004",  # Tests can have magic values
]
"docs/**.ipynb" = [
    "PLE1142",  # allow async
    "PLR2004",  # allow magic values
]

[tool.ruff.lint.pycodestyle]
# The maximum line length to allow for line-length violations within
# documentation (W505), including standalone comments.
max-doc-length = 120  # Match line-length
# The maximum line length to allow for line-too-long violations. By default,
# this is set to the value of the line-length option.
max-line-length = 120

[tool.ruff.lint.pydocstyle]
# Whether to use Google-style or NumPy-style conventions or the PEP257
# defaults when analyzing docstring sections.
convention = "google"

[tool.setuptools.packages.find]
include = ["ldp*"]

[tool.setuptools_scm]
version_file = "ldp/version.py"

[tool.tomlsort]
all = true
in_place = true
spaces_before_inline_comment = 2  # Match Python PEP 8
spaces_indent_inline_array = 4  # Match Python PEP 8
trailing_comma_inline_array = true<|MERGE_RESOLUTION|>--- conflicted
+++ resolved
@@ -46,12 +46,8 @@
 
 [project.optional-dependencies]
 dev = [
-<<<<<<< HEAD
-    "fhaviary[xml]>=0.14",  # Pin for MultipleChoiceQuestion
-=======
     "fh-llm-client>=0.0.9",  # Pin for cost tracking
     "fhaviary[xml]>=0.17",  # Pin for DummyEnv handling empty ToolRequestMessage
->>>>>>> e2d7df8f
     "ipython>=8",  # Pin to keep recent
     "ldp[monitor,nn,rich,server,typing,visualization]",
     "litellm>=1.52.15",
