import logging
from typing import cast

import torch
import torch.distributed as dist
from aviary.core import Message, Tool, ToolRequestMessage
from litellm import token_counter
from pydantic import Field, field_validator

from ldp.agent import Agent, SimpleAgentState
from ldp.graph import OpResult
from ldp.graph.op_utils import compute_graph
from ldp.llms import prepend_sys
from ldp.nn.graph.llm_call_op import LocalLLMCallOp
from ldp.nn.handlers.chunking import TensorChunker
from ldp.nn.handlers.transformer_handler import (
    ParallelModeConfig,
    logits_to_logprobs,
)
from ldp.nn.lm_config import LMConfig as _LMConfig

logger = logging.getLogger(__name__)


class AgentLMConfig(_LMConfig):
    """Adds some additional configuration options for running an LM in an Op."""

    # async batching parameters
    batch_size: int = 1
    max_wait_interval: float = 0.1

    # distribution
    parallel_mode: ParallelModeConfig | None = None

    # sampling parameters
    temperature: float = 1.0
    max_new_tokens: int = 50
    parallel_tool_calls: bool = False

    llm_call_kwargs: dict = Field(
        default_factory=dict,
        description=(
            "Additional kwargs to pass to LocalLLMCallOp.forward. "
            "Note that the validator defaults top_k=None and top_p=1.0, which "
            "are better defaults than HF's."
        ),
        validate_default=True,
    )
    max_traj_token_count: int | None = Field(
        default=None,
        description="If set, raise an error if the total tokens in the trajectory exceed this value.",
    )

    @field_validator("llm_call_kwargs")
    @classmethod
    def validate_llm_call_kwargs(cls, v: dict) -> dict:
        return {"top_k": None, "top_p": 1.0} | v


# TODO: consider merging with SimpleAgent
class SimpleLocalLLMAgent(Agent[SimpleAgentState]):
    """Simple agent that can pick and invoke tools with a local language model."""

    def __init__(
        self,
        llm_model: AgentLMConfig,
        sys_prompt: str | None = None,
        hide_old_env_states: bool = False,
    ):
        self.llm_model = llm_model
        self.sys_prompt = sys_prompt
        self.hide_old_env_states = hide_old_env_states

        # Initialize the local LLM operation with configuration specifics
        self._llm_call_op = LocalLLMCallOp(
            model_config=self.llm_model,
            batch_size=self.llm_model.batch_size,
            max_wait_interval=self.llm_model.max_wait_interval,
            parallel_mode_config=self.llm_model.parallel_mode,
        )

    async def init_state(self, tools: list[Tool]) -> SimpleAgentState:
        """Initialize the state with provided tools."""
        return SimpleAgentState(
            tools=tools, hide_old_env_states=self.hide_old_env_states
        )

    @compute_graph()
    async def get_asv(
        self, agent_state: SimpleAgentState, obs: list[Message]
    ) -> tuple[OpResult[ToolRequestMessage], SimpleAgentState, float]:
        """Generates an action-state-value tuple using the local LLM model."""
        next_state = agent_state.get_next_state(obs)

        # If system prompt exists, prepend it; otherwise, use the existing messages
        messages = (
            prepend_sys(next_state.messages, sys_content=self.sys_prompt)
            if self.sys_prompt is not None
            else next_state.messages
        )

        self._validate_token_count(messages, next_state.tools)

        # Execute the LLM operation call
        result = cast(
            "OpResult[Message | ToolRequestMessage]",
            await self._llm_call_op(
                xi=messages,
                temperature=self.llm_model.temperature,
                max_new_tokens=self.llm_model.max_new_tokens,
                tools=next_state.tools,
                **self.llm_model.llm_call_kwargs,
            ),
        )

        # Type-checking for expected output
        if not isinstance(result.value, ToolRequestMessage):
            raise TypeError(
                f"Expected ToolRequestMessage, got {type(result.value)}:"
                f" {result.value}, history: {messages}"
            )

        # Update state messages with result and return the new state
        next_state.messages = [*next_state.messages, result.value]
<<<<<<< HEAD
        self._validate_token_count(next_state.messages, next_state.tools)

        return cast(OpResult[ToolRequestMessage], result), next_state, 0.0
=======
        return cast("OpResult[ToolRequestMessage]", result), next_state, 0.0
>>>>>>> 15db7ba6

    def _validate_token_count(self, messages: list[Message], tools: list[Tool]):
        if self.llm_model.max_traj_token_count is None:
            return
        messages_for_tokenizer = self._llm_call_op.prep_messages_for_tokenizer(messages)
        tools_for_tokenizer = self._llm_call_op.prep_tools_for_tokenizer(tools)
        total_tokens = token_counter(
            model=self.llm_model.model,
            messages=messages_for_tokenizer,
            tools=tools_for_tokenizer,
        )
        if total_tokens > self.llm_model.max_traj_token_count:
            logger.error(
                f"Token limit exceeded for trajectory: {total_tokens} > {self.llm_model.max_traj_token_count}"
            )
            raise ValueError(
                f"Token limit exceeded for trajectory: {total_tokens} > {self.llm_model.max_traj_token_count}"
            )

    # TODO: maybe remove these recomputation methods. I added them to debug some things. But idk,
    # maybe they'll come in handy later.
    @staticmethod
    def recompute_logprobs_forward(
        handler, input_ids: torch.Tensor, attention_mask: torch.Tensor
    ) -> torch.Tensor:
        num_chunks = dist.get_world_size()
        curr_chunk = dist.get_rank()
        chunker = TensorChunker(num_chunks=num_chunks)
        split_args_list, *_ = chunker.chunkify(input_ids, attention_mask)
        input_ids, attention_mask = split_args_list[curr_chunk]

        input_ids, attention_mask = (
            input_ids.to(handler.module.device),
            attention_mask.to(handler.module.device),
        )
        with torch.no_grad():
            handler.module.eval()
            out = handler.module(input_ids=input_ids, attention_mask=attention_mask)
        return out.logits.float()

    def recompute_logprobs(self, messages_: list[Message], tools_: list[Tool]):
        op = self._llm_call_op
        handler = op.model_handler
        messages = op.prep_messages_for_tokenizer(messages_)
        tools = op.prep_tools_for_tokenizer(tools_)

        encoded = handler.tokenizer.apply_chat_template(  # type: ignore[attr-defined]
            [messages],
            tools=tools,
            return_tensors="pt",
            return_dict=True,
            return_assistant_tokens_mask=True,
            tokenizer_kwargs={
                "return_special_tokens_mask": True,
            },
        )
        am = torch.tensor(encoded["assistant_masks"])
        action_start = (1 - am[0]).argwhere()[-1].item() + 1

        out = handler.wrap_func(
            SimpleLocalLLMAgent.recompute_logprobs_forward,
            worker_agg_fn=torch.concatenate,
        )(encoded["input_ids"], encoded["attention_mask"]).squeeze(0)

        logprobs_reco = logits_to_logprobs(
            out[:-1], encoded["input_ids"].squeeze(0)[1:]
        )
        # +3 to remove the assistant prompt tokens
        return logprobs_reco[action_start + 3 :]<|MERGE_RESOLUTION|>--- conflicted
+++ resolved
@@ -122,13 +122,9 @@
 
         # Update state messages with result and return the new state
         next_state.messages = [*next_state.messages, result.value]
-<<<<<<< HEAD
         self._validate_token_count(next_state.messages, next_state.tools)
 
-        return cast(OpResult[ToolRequestMessage], result), next_state, 0.0
-=======
         return cast("OpResult[ToolRequestMessage]", result), next_state, 0.0
->>>>>>> 15db7ba6
 
     def _validate_token_count(self, messages: list[Message], tools: list[Tool]):
         if self.llm_model.max_traj_token_count is None:
