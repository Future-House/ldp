--- conflicted
+++ resolved
@@ -548,22 +548,10 @@
         # lazy import since dask-cuda only works on Linux machines
         from dask_cuda import LocalCUDACluster
 
-<<<<<<< HEAD
-        kwargs = {}
-        if os.environ.get("USE_UCX"):
-            kwargs = {
-                "protocol": "ucx",
-                "enable_tcp_over_ucx": True,
-                "enable_infiniband": True,
-                "enable_nvlink": True,
-            }
-
-=======
         # This uses NVIDIA's NVML layer instead of native CUDA, which is more robust in GPU detection
         # post initialization. This prevents issues with forked processes wrongly detecting the
         # default GPU as cuda:0
         os.environ["PYTORCH_NVML_BASED_CUDA_CHECK"] = "1"
->>>>>>> 5c38d65a
         self.cluster = LocalCUDACluster(
             n_workers=parallel_mode_config.num_workers,
             threads_per_worker=parallel_mode_config.num_cpus_per_worker,
