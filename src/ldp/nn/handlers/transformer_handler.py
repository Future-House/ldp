--- conflicted
+++ resolved
@@ -654,13 +654,8 @@
                 self.handlers, self.worker_ids, split_args, split_kwargs, strict=True
             )
         ]
-<<<<<<< HEAD
         results = self.client_gather(futures)
-        results = cast(list[TReturn], [res.result().result() for res in results])
-=======
-        results = self.client.gather(futures)
         results = cast("list[TReturn]", [res.result().result() for res in results])
->>>>>>> 15db7ba6
 
         if split_data:
             return chunker.dechunkify(results, dummy_flags)
